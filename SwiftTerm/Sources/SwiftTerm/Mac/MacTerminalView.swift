//
//  MacTerminalView.swift
//  
//
//  Created by Miguel de Icaza on 3/4/20.
//

#if os(OSX)
import Foundation
import AppKit
import CoreText
import CoreGraphics


public protocol TerminalViewDelegate: class {
    /**
     * The client code sending commands to the terminal has requested a new size for the terminal
     * Applications that support this should call the `TerminalView.getOptimalFrameSize`
     * to get the ideal frame size.
     *
     * This is needed for the rare cases where the remote client request 80 or 132 column displays,
     * it is a rare feature and you most likely can ignore this request.
     */
    func sizeChanged (source: TerminalView, newCols: Int, newRows: Int)
  
    /**
     * Request to change the title of the terminal.
     */
    func setTerminalTitle(source: TerminalView, title: String)
  
    /**
     * Request that date be sent to the application running inside the terminal.
     * - Parameter data: Slice of data that should be sent
     */
    func send (source: TerminalView, data: ArraySlice<UInt8>)
  
    /**
     * Invoked when the terminal has been scrolled and the new position is provided
     * - Parameter position: the relative position that the code was scrolled to, a value between 0 and 1
     */
    func scrolled (source: TerminalView, position: Double)
    
    /**
     * Invoked in response to the user clicking on a link, which is most likely a url, but is not
     * mandatory, so custom implementations receive a string, and they can act on this as a way
     * of communciating with the host if desired.   The default implementation calls NSWorkspace.shared.open()
     * on the URL.
     * - Parameter source: the terminalview that called this method
     * - Parameter link: the string that was encoded as a link by the client application, typically a url,
     * but could be anything, and could be used to communicate by the embedded application and the host
     * - Parameter params: the specification allows for key/value pairs to be provided, this contains the
     * key and value pairs that were provided
     */
    func requestOpenLink (source: TerminalView, link: String, params: [String:String])
}

/**
 * TerminalView provides an AppKit front-end to the `Terminal` termininal emulator.
 * It is up to a subclass to either wire the terminal emulator to a remote terminal
 * via some socket, to an application that wants to run with terminal emulation, or
 * wiring this up to a pseudo-terminal.
 *
 * Users are notified of interesting events in their implementation of the `TerminalViewDelegate`
 * methods - an instance must be provided to the constructor of `TerminalView`.
 */
public class TerminalView: NSView, NSTextInputClient, NSUserInterfaceValidations {

    struct Font {
        let normal: NSFont
        let bold: NSFont
        let italic: NSFont
        let boldItalic: NSFont
    }

    var terminal: Terminal!
    var font: Font!
    var caretView: CaretView!
    var attrStrBuffer: CircularList<NSAttributedString>!
    var accessibility: AccessibilityService = AccessibilityService()
    var search: SearchService!
    /// Precalculated line height
    var lineHeight: CGFloat!
    var selection: SelectionService!
    var scroller: NSScroller!
    var debug: TerminalDebugView?
    
    /// By default this uses grey on top of black, but if you want to use
    /// system colors change this global.   This likely needs to be configured
    /// via another system that does not currently exist
    public static var useSystemColors = false
    
    // Default colors
    var defFgColor: NSColor = TerminalView.useSystemColors ? NSColor.textColor : NSColor.init(calibratedRed: 0.54, green: 0.54, blue: 0.54, alpha: 1)
    var defBgColor: NSColor = TerminalView.useSystemColors ? NSColor.textBackgroundColor : NSColor.black
    var defSize: CGFloat = 16.5
    
    public override init (frame: CGRect)
    {
        super.init (frame: frame)
        setup(frame: frame, bounds: bounds)
    }
    
    public required init? (coder: NSCoder)
    {
        super.init (coder: coder)
        setup(frame: frame, bounds: bounds)
    }
    
    /// Returns the underlying terminal emulator that the `TerminalView` is a view for
    public func getTerminal () -> Terminal
    {
        return terminal
    }
        
    func setup(frame: CGRect, bounds: CGRect)
    {
        var baseFont: NSFont
        if #available(OSX 10.15, *)  {
            baseFont = NSFont.monospacedSystemFont(ofSize: NSFont.systemFontSize, weight: .regular)
        } else {
            baseFont = NSFont(name: "Menlo Regular", size: NSFont.systemFontSize) ?? NSFont(name: "Courier", size: NSFont.systemFontSize)!
        }

        // Miguel's debugging aid:
        //baseFont = NSFont(name: "Menlo Regular", size: 18) ?? NSFont(name: "Courier", size: 18)!
        font = Font(normal: baseFont,
                    bold: NSFontManager.shared.convert(baseFont, toHaveTrait: [.boldFontMask]),
                    italic: NSFontManager.shared.convert(baseFont, toHaveTrait: [.italicFontMask]),
                    boldItalic: NSFontManager.shared.convert(baseFont, toHaveTrait: [.italicFontMask, .boldFontMask]))
      
        // Calculation assume that all glyphs in the font have the same advancement.
        // Get the ascent + descent + leading from the font, already scaled for the font's size
        computeFontDimensions ()
        
        setupScroller()
        let options = TerminalOptions(cols: Int((bounds.width-scroller.frame.width) / cellWidth),
                                      rows: Int(bounds.height / lineHeight))

        terminal = Terminal(delegate: self, options: options)

        attrStrBuffer = CircularList<NSAttributedString> (maxLength: terminal.buffer.lines.maxLength)
        attrStrBuffer.makeEmpty = makeEmptyLine

        fullBufferUpdate(terminal: terminal)
        
        selection = SelectionService(terminal: terminal)

        // Install carret view
        caretView = CaretView(frame: CGRect(origin: .zero, size: CGSize(width: font.normal.maximumAdvancement.width, height: lineHeight)))
        addSubview(caretView)

        search = SearchService (terminal: terminal)
    }
    
    var lineAscent: CGFloat = 0
    var lineDescent: CGFloat = 0
    var lineLeading: CGFloat = 0
    var cellWidth: CGFloat = 0
    
    // Computes the font dimensions once font.normal has been set
    func computeFontDimensions ()
    {
        lineAscent = CTFontGetAscent (font.normal)
        lineDescent = CTFontGetDescent (font.normal)
        lineLeading = CTFontGetLeading (font.normal)
        lineHeight = lineAscent + lineDescent + lineLeading
        cellWidth = font.normal.maximumAdvancement.width
    }

    /**
     * The delegate that the TerminalView uses to interact with its hosting
     */
    public weak var delegate: TerminalViewDelegate?
    
    @objc
    func scrollerActivated ()
    {
        switch scroller.hitPart {
        case .decrementPage:
            pageUp()
            scroller.doubleValue =  scrollPosition
        case .incrementPage:
            pageDown()
            scroller.doubleValue =  scrollPosition
        case .knob:
            scroll(toPosition: scroller.doubleValue)
        case .knobSlot:
            print ("Scroller .knobSlot clicked")
        case .noPart:
            print ("Scroller .noPart clicked")
        case .decrementLine:
            print ("Scroller .decrementLine clicked")
        case .incrementLine:
            print ("Scroller .incrementLine clicked")
        default:
            print ("Scroller: New value introduced")
        }
    }
    
    
    func setupScroller()
    {
        let style: NSScroller.Style = .legacy
        let scrollWidth = NSScroller.scrollerWidth(for: .regular, scrollerStyle: style)
        scroller = NSScroller(frame: NSRect(x: bounds.maxX - scrollWidth, y: 0, width: scrollWidth, height: bounds.height))
        scroller.autoresizingMask = [.minXMargin, .height]
        scroller.scrollerStyle = style
        scroller.knobProportion = 0.1
        scroller.isEnabled = false
        addSubview (scroller)
        scroller.action = #selector(scrollerActivated)
        scroller.target = self
    }
    
    public var optionAsMetaKey: Bool = true

    public func bell(source: Terminal) {
        // TODO: do something with the bell
    }
    
    public func bufferActivated(source: Terminal) {
        updateScroller ()
    }
    
    public func send(source: Terminal, data: ArraySlice<UInt8>) {
        delegate?.send (source: self, data: data)
    }
    

    /**
     * Given the current set of columns and rows returns a frame that would host this control.
     */
    public func getOptimalFrameSize () -> NSRect
    {
        return NSRect (x: 0, y: 0, width: font.normal.maximumAdvancement.width * CGFloat(terminal.cols), height: lineHeight * CGFloat(terminal.rows))
    }
    
    public func scrolled(source terminal: Terminal, yDisp: Int) {
        //selectionView.notifyScrolled(source: terminal)
        updateScroller()
        delegate?.scrolled(source: self, position: scrollPosition)
    }
    
    public func linefeed(source: Terminal) {
        selection.selectNone()
    }
    
    /**
     * Returns the thumb size in proportion to the visible content of the entire content, alternate buffers are not scrollable, so this returns 0
     */
    public var scrollThumbsize: CGFloat {
        get {
            if terminal.buffers!.isAlternateBuffer {
                return 0
            }
          
            // the thumb size is the proportion of the visible content of the
            // entire content but don't make it too small
            return max (CGFloat (terminal.rows) / CGFloat (terminal.buffer.lines.count), 0.01)
        }
    }
    
    /**
     * Gets a value indicating the relative position of the terminal viewport
     */
    public var scrollPosition: Double {
        get {
            if terminal.buffers.isAlternateBuffer || terminal.buffer.yDisp <= 0 {
                return 0
            }

            let maxScrollback = terminal.buffer.lines.count - terminal.rows
            if terminal.buffer.yDisp >= maxScrollback {
                    return 1
            }

            return Double (terminal.buffer.yDisp) / Double (maxScrollback)
        }
    }
    
    func updateScroller ()
    {
        scroller.isEnabled = canScroll
        scroller.doubleValue = scrollPosition
        scroller.knobProportion = scrollThumbsize
    }
    
    /// <summary>
    /// Gets a value indicating whether or not the user can scroll the terminal contents
    /// </summary>
    public var canScroll: Bool {
        get {
            return !terminal.buffers.isAlternateBuffer &&
                terminal.buffer.hasScrollback &&
                terminal.buffer.lines.count > terminal.rows
        }
    }

    var userScrolling = false
    public func scroll (toPosition: Double)
    {
        userScrolling = true
        let oldPosition = terminal.buffer.yDisp
        
        let maxScrollback = terminal.buffer.lines.count - terminal.rows
        print ("maxScrollBack: \(maxScrollback)")
        var newScrollPosition = Int (Double (maxScrollback) * toPosition)
        
        if newScrollPosition < 0 {
            newScrollPosition = 0
        }
        if newScrollPosition > maxScrollback {
            newScrollPosition = maxScrollback
        }
        print ("newScrollpsitin: \(newScrollPosition)")
        
        if newScrollPosition != oldPosition {
            scrollTo(row: newScrollPosition)
        }
        userScrolling = false
    }
    
    /// Scrolls the content of the terminal one page up
    public func pageUp()
    {
        scrollUp (lines: terminal.rows)
    }
    
    /// Scrolls the content of the terminal one page down
    public func pageDown ()
    {
        scrollDown (lines: terminal.rows)
    }

    /// Scrolls up the content of the terminal the specified number of lines
    public func scrollUp (lines: Int)
    {
        let newPosition = max (terminal.buffer.yDisp - lines, 0)
        scrollTo (row: newPosition)
    }
    
    /// Scrolls down the content of the terminal the specified number of lines
    public func scrollDown (lines: Int)
    {
        let newPosition = max (0, min (terminal.buffer.yDisp + lines, terminal.buffer.lines.count - terminal.rows))
        scrollTo (row: newPosition)
    }

    // Cache for the colors in the 0..255 range
    var colors: [NSColor?] = Array.init(repeating: nil, count: 256)
    var trueColors: [Attribute.Color:NSColor] = [:]
    
    func mapColor (color: Attribute.Color, isFg: Bool) -> NSColor
    {
        switch color {
        case .defaultColor:
            if isFg {
                return defFgColor
            } else {
                return defBgColor
            }
        case .defaultInvertedColor:
            if isFg {
                return defFgColor.inverseColor()
            } else {
                return defBgColor.inverseColor()
            }
        case .ansi256(let ansi):
            if let c = colors [Int (ansi)] {
                return c
            }
            
            let tcolor = Color.defaultAnsiColors [Int (ansi)]

            let newColor = NSColor(calibratedRed: CGFloat (tcolor.red) / 255.0,
                                   green: CGFloat (tcolor.green) / 255.0,
                                   blue: CGFloat (tcolor.blue) / 255.0,
                                   alpha: 1.0)
            colors [Int(ansi)] = newColor
            return newColor

        case .trueColor(let r, let g, let b):
            if let tc = trueColors [color] {
                return tc
            }
            let newColor = NSColor(calibratedRed: CGFloat (r) / 255.0,
                                   green: CGFloat (g) / 255.0,
                                   blue: CGFloat (b) / 255.0,
                                   alpha: 1.0)

            trueColors [color] = newColor
            return newColor
        }
    }

    //
    // Given a vt100 attribute, return the NSAttributedString attributes used to render it
    //
    func getAttributes (_ attribute: Attribute, withUrl: Bool) -> [NSAttributedString.Key:Any]?
    {
        let flags = attribute.style
        var bg = attribute.bg
        var fg = attribute.fg
        
        if flags.contains (.inverse) {
            swap (&bg, &fg)
            
            if fg == .defaultColor {
                fg = .defaultInvertedColor
            }
            if bg == .defaultColor {
                bg = .defaultInvertedColor
            }
        }
        
        if let result = withUrl ? urlAttributes [attribute] : attributes [attribute] {
            return result
        }
        
        var font: NSFont
        if flags.contains (.bold){
            if flags.contains (.italic) {
                font = self.font.boldItalic
            } else {
                font = self.font.bold
            }
        } else if flags.contains (.italic) {
            font = self.font.italic
        } else {
            font = self.font.normal
        }
        
        let fgColor = mapColor (color: fg, isFg: true)
        var nsattr: [NSAttributedString.Key:Any] = [
            .font: font,
            .foregroundColor: fgColor,
            .fullBackgroundColor: mapColor(color: bg, isFg: false)
        ]
        if flags.contains (.underline) {
            nsattr [.underlineColor] = fgColor
            nsattr [.underlineStyle] = NSUnderlineStyle.single.rawValue
        }
        if flags.contains (.crossedOut) {
            nsattr [.strikethroughColor] = fgColor
            nsattr [.strikethroughStyle] = NSUnderlineStyle.single.rawValue
        }
        if withUrl {
            nsattr [.underlineStyle] = NSUnderlineStyle.single.rawValue + Int (CTUnderlineStyleModifiers.patternDot.rawValue)
            nsattr [.underlineColor] = fgColor
            
            // Add to cache
            urlAttributes [attribute] = nsattr
        } else {
            // Just add to cache
            attributes [attribute] = nsattr
        }
        return nsattr
    }
    
    // Attribute dictionary, maps a console attribute (color, flags) to the corresponding dictionary of attributes for an NSAttributedString
    var attributes: [Attribute: [NSAttributedString.Key:Any]] = [:]
    var urlAttributes: [Attribute: [NSAttributedString.Key:Any]] = [:]
    
    //
    // Given a line of text with attributes, returns the NSAttributedString, suitable to be drawn
    //
    func buildAttributedString (row: Int, line: BufferLine, cols: Int, prefix: String = "") -> NSAttributedString
    {
        let res = NSMutableAttributedString ()
        var attr = Attribute.empty
        var hasUrl = false
        
        var str = prefix
        for col in 0..<cols {
            let ch: CharData = line[col]
            if col == 0 {
                attr = ch.attribute
                hasUrl = ch.hasUrl
            } else {
                let chhas = ch.hasUrl
                if attr != ch.attribute || chhas != hasUrl {
                    res.append(NSAttributedString (string: str, attributes: getAttributes (attr, withUrl: hasUrl)))
                    str = ""
                    attr = ch.attribute
                    hasUrl = chhas
                }
            }
            str.append(ch.code == 0 ? " " : ch.getCharacter ())
        }
        res.append (NSAttributedString(string: str, attributes: getAttributes(attr, withUrl: hasUrl)))
<<<<<<< HEAD
        updateSelectionAttributesIfNeeded(attributedLine: res, row: row, cols: cols)
        // maybe, but it slows it down
        // res.fixAttributes(in: NSRange(location: 0, length: res.length))
=======
        addSelectionAttributesIfNeeded(to: res, row: row, cols: cols)
        // This gives us a large chunk of our performance back, from 7.5 to 5.5 seconds on
        // time for x in 1 2 3 4 5 6; do cat UTF-8-demo.txt; done
        //res.fixAttributes(in: NSRange(location: 0, length: res.length))
>>>>>>> f8f56020
        return res
    }

    /// Apply selection attributes
    /// TODO: Optimize the logic below
    private func updateSelectionAttributesIfNeeded(attributedLine attributedString: NSMutableAttributedString, row: Int, cols: Int) {
        guard let selection = self.selection, selection.active else {
            attributedString.removeAttribute(.selectionBackgroundColor)
            return
        }

        let startRow = selection.start.row
        let endRow = selection.end.row

        let startCol = selection.start.col
        let endCol = selection.end.col

        var selectionRange: NSRange = .empty

        // single row
        if endRow == startRow && startRow == row {
          if startCol < endCol {
            selectionRange = NSRange(location: startCol, length: endCol - startCol)
          } else if startCol > endCol {
            selectionRange = NSRange(location: endCol, length: startCol - endCol)
          }
        } else if endRow > startRow {
          // first row
          if startRow == row && endRow > row {
            selectionRange = NSRange(location: startCol, length: cols - startCol)
          }

          // in between
          if startRow < row && endRow > row {
            selectionRange = NSRange(location: 0, length: cols)
          }

          // last row
          if startRow < row && endRow == row {
            selectionRange = NSRange(location: 0, length: endCol)
          }
        } else if endRow < startRow {

          // first row
          if endRow == row && startRow > row {
            selectionRange = NSRange(location: endCol, length: cols - endCol)
          }

          // in between
          if startRow > row && endRow < row {
            selectionRange = NSRange(location: 0, length: cols)
          }

          // last row
          if endRow < row && startRow == row {
            selectionRange = NSRange(location: 0, length: startCol)
          }
        }

        if selectionRange != .empty {
            attributedString.addAttribute(.selectionBackgroundColor, value: NSColor.selectedTextBackgroundColor, range: selectionRange)
        }
    }
    
    //
    // Updates the contents of the NSAttributedString buffer from the contents of the terminal.buffer character array
    //
    func fullBufferUpdate (terminal: Terminal)
    {
        if terminal.buffer.lines.maxLength > attrStrBuffer.maxLength {
            attrStrBuffer.maxLength = terminal.buffer.lines.maxLength
        }

        let cols = terminal.cols
        for row in (terminal.buffer.yDisp)...(terminal.rows + terminal.buffer.yDisp) {
          attrStrBuffer [row] = buildAttributedString (row: row, line: terminal.buffer.lines [row], cols: cols, prefix: "")
        }
        attrStrBuffer.count = terminal.rows
    }

    /// Update selection attributes without rebuilding lines
    private func updateSelectionInBuffer (terminal: Terminal)
    {
        if terminal.buffer.lines.maxLength > attrStrBuffer.maxLength {
            attrStrBuffer.maxLength = terminal.buffer.lines.maxLength
        }

        let cols = terminal.cols
        for row in (terminal.buffer.yDisp)...(terminal.rows + terminal.buffer.yDisp) {
            let attributedString = attrStrBuffer [row]

            if selection.hasSelectionRange == false {
                if attributedString.attributeKeys.contains(NSAttributedString.Key.selectionBackgroundColor.rawValue) {
                    let updatedString = NSMutableAttributedString(attributedString: attributedString)
                    updatedString.removeAttribute(.selectionBackgroundColor)
                    attrStrBuffer [row] = updatedString
                }
            }

            if selection.hasSelectionRange == true {
                if !attributedString.attributeKeys.contains(NSAttributedString.Key.selectionBackgroundColor.rawValue) {
                    let updatedString = NSMutableAttributedString(attributedString: attributedString)
                    updatedString.removeAttribute(.selectionBackgroundColor)
                    updateSelectionAttributesIfNeeded(attributedLine: updatedString, row: row, cols: cols)
                    attrStrBuffer [row] = updatedString
                }
            }
        }
    }
    
    func makeEmptyLine (_ index: Int) -> NSAttributedString
    {
        let line = terminal.buffer.lines [index]
        return buildAttributedString (row: index, line: line, cols: terminal.cols, prefix: "")
    }

    /// Update visible area
    func updateDisplay (notifyAccessibility: Bool)
    {
         guard let (rowStart, rowEnd) = terminal.getUpdateRange () else {
            return
        }
        
        terminal.clearUpdateRange ()
        
        let cols = terminal.cols
        let tb = terminal.buffer
        
        for row in (rowStart + tb.yDisp)...(rowEnd + tb.yDisp) {
            let line = terminal.buffer.lines [row]
            
            attrStrBuffer [row] = buildAttributedString (row: row, line: line, cols: cols, prefix: "")
        }
        
        #if false
            // FIXME: Calculations are broken because based on estimatedLineHeight.
            // See https://github.com/migueldeicaza/SwiftTerm/issues/71 for example
            let baseLine = frame.height
            let region = CGRect (x: 0,
                                 y: baseLine - (lineHeight + CGFloat(rowEnd) * lineHeight),
                                 width: frame.width,
                                 height: CGFloat(rowEnd-rowStart + 1) * lineHeight)

            //print ("Region: \(region)")
            setNeedsDisplay(region)
        #else
            needsDisplay = true
        #endif

        pendingDisplay = false
        debug?.update()
        
        if (notifyAccessibility) {
            accessibility.invalidate ()
            NSAccessibility.post (element: self, notification: .valueChanged)
            NSAccessibility.post (element: self, notification: .selectedTextChanged)
        }
    }

    private func ctline(forRow row: Int) -> CTLine {
        let attributedStringLine = attrStrBuffer [row]
        let ctline = CTLineCreateWithAttributedString (attributedStringLine)
        return ctline
    }

    func characterOffset (atRow row: Int, col: Int) -> CGFloat {
        let ctline = self.ctline (forRow: row)
        return CTLineGetOffsetForStringIndex (ctline, col, nil)
    }
    
<<<<<<< HEAD
    var useFixedSizes = false
=======
    var useFixedSizes = true
>>>>>>> f8f56020

    // TODO: Clip here
    override public func draw (_ dirtyRect: NSRect) {
        // it doesn't matter. Our attributed string has color set anyway
        defFgColor.set()

        guard let context = NSGraphicsContext.current?.cgContext else {
            return
        }
        // draw background
        context.saveGState()
        context.setFillColor(defBgColor.cgColor)
        context.fill(dirtyRect)
        context.restoreGState()

        context.saveGState()

        // lines to draw
        // TODO: for the performance reasons, it's better to create CTLine when attrStrBuffer is updated
        // swift52:
        // let lines: [CTLine] = (terminal.buffer.yDisp..<(terminal.rows + terminal.buffer.yDisp)).map({ attrStrBuffer [$0] }).map(CTLineCreateWithAttributedString)
        var lines: [CTLine] = []
        lines.reserveCapacity(terminal.rows)
        for row in terminal.buffer.yDisp..<terminal.rows + terminal.buffer.yDisp {
            let attrLine = attrStrBuffer [row]
            let ctline = CTLineCreateWithAttributedString(attrLine)
            lines.append(ctline)
        }

        // draw lines
        var prevY: CGFloat = 0
        for (row, line) in lines.enumerated() {
            let currentLineHeight: CGFloat
            var currentLineAscent: CGFloat = 0
            var currentLineDescent: CGFloat = 0
            var currentLineLeading: CGFloat = 0

            if useFixedSizes {
                currentLineAscent = lineAscent
                currentLineDescent = lineDescent
                currentLineLeading = lineLeading
                currentLineHeight = lineHeight
            } else {
                _ = CTLineGetTypographicBounds (line, &currentLineAscent, &currentLineDescent, &currentLineLeading)
                currentLineHeight = currentLineAscent + currentLineDescent + currentLineLeading
            }

            let currentLineOrigin = CGPoint (x: 0, y: frame.height - (currentLineHeight + prevY))

            // Draw line manually, so we can run custom routine for background color
            for glyphRun in CTLineGetGlyphRuns (line) as? [CTRun] ?? [] {
                let runAttributes = CTRunGetAttributes(glyphRun) as? [NSAttributedString.Key: Any] ?? [:]

                var runAscent: CGFloat = 0
                var runDescent: CGFloat = 0
                var runLeading: CGFloat = 0
                let runWidth = CTRunGetTypographicBounds (glyphRun, CFRange (), &runAscent, &runDescent, &runLeading)

                // Default to font.normal
                var runFont = font.normal
                if runAttributes.keys.contains(.font) {
                    runFont = runAttributes[.font] as! NSFont
                }

                // Get glyphs positions
                var glyphsPositions = [CGPoint](repeating: .zero, count: CTRunGetGlyphCount (glyphRun))
                CTRunGetPositions(glyphRun, CFRange(), &glyphsPositions)

                // Draw background.
                // Background color fill the entire height of the line.
                if runAttributes.keys.contains(.fullBackgroundColor) {
                    let backgroundColor = runAttributes[.fullBackgroundColor] as! NSColor

                    var transform = CGAffineTransform (translationX: glyphsPositions[0].x, y: 0)
                    let path = CGPath (rect: CGRect (origin: currentLineOrigin, size: CGSize (width: CGFloat (runWidth), height: currentLineHeight)), transform: &transform)

                    context.saveGState ()

                    context.setShouldAntialias (false)
                    context.setLineCap (.square)
                    context.setLineWidth(0)
                    context.setFillColor(backgroundColor.cgColor)
                    context.setStrokeColor(backgroundColor.cgColor)
                    context.addPath(path)
                    context.drawPath(using: .fill)

                    context.restoreGState()
                }

                if runAttributes.keys.contains(.selectionBackgroundColor) {
                  let backgroundColor = runAttributes[.selectionBackgroundColor] as! NSColor

                  var transform = CGAffineTransform (translationX: glyphsPositions[0].x, y: 0)
                  let path = CGPath (rect: CGRect (origin: currentLineOrigin, size: CGSize (width: CGFloat (runWidth), height: currentLineHeight)), transform: &transform)

                  context.saveGState ()

                  context.setShouldAntialias (false)
                  context.setLineCap (.square)
                  context.setLineWidth(0)
                  context.setFillColor(backgroundColor.cgColor)
                  context.setStrokeColor(backgroundColor.cgColor)
                  context.addPath(path)
                  context.drawPath(using: .fill)

                  context.restoreGState()

                }

                // Draw glyphs
                // Not really needed, use CTLineDraw instead
                #if false
                // Adjust positions for text
                let baseLineAdj = -(currentLineDescent + currentLineLeading)
                glyphsPositions = glyphsPositions.map({ CGPoint(x: $0.x, y: currentLineOrigin.y + baseLineAdj) })

                // Set foreground color
                if runAttributes.keys.contains(.foregroundColor) {
                    let color = runAttributes[.foregroundColor] as! NSColor
                    context.setFillColor(color.cgColor)
                }

                if runAttributes.keys.contains(.underlineColor) {
                    let color = runAttributes[.underlineColor] as! NSColor
                    context.setFillColor(color.cgColor)
                }

                if runAttributes.keys.contains(.strikethroughColor) {
                    let color = runAttributes[.strikethroughColor] as! NSColor
                    context.setFillColor(color.cgColor)
                }

                var glyphs = [CGGlyph](repeating: .zero, count: CTRunGetGlyphCount(glyphRun))
                CTRunGetGlyphs(glyphRun, CFRange(), &glyphs)

                // TODO: disable antialiasing for non-letters
                //
                for (i, glyph) in glyphs.enumerated() {
                    var transform = CGAffineTransform(translationX: glyphsPositions[i].x, y: currentLineOrigin.y - baseLineAdj)
                    if let path = CTFontCreatePathForGlyph(runFont, glyph, &transform) {
                        context.addPath(path)
                        context.drawPath(using: .fill)
                    }
                }
                #endif
            }

            // The code above is CTLineDraw() in disguise
            let baseLineAdj = -(currentLineDescent + currentLineLeading)
            context.textPosition = CGPoint (x: 0, y: currentLineOrigin.y - baseLineAdj)
            CTLineDraw (line, context)

            // set caret position
            if terminal.buffer.y == row {
              caretView.frame.origin = CGPoint(x: CTLineGetOffsetForStringIndex(line, terminal.buffer.x, nil), y: currentLineOrigin.y)
            }

            prevY += currentLineHeight
        }
        context.restoreGState ()
    }
<<<<<<< HEAD
=======
    
    func updateCursorPosition ()
    {
        caretView.frame.origin = getCaretPos (terminal.buffer.x, terminal.buffer.y)
    }

    func getCaretPos(_ col: Int, _ row: Int) -> CGPoint
    {
        let y = frame.height - (lineHeight + (CGFloat (row) * lineHeight))
        let x: CGFloat
        
        if useFixedSizes {
            x = CGFloat (col) * cellWidth
        } else {
            x = self.characterOffset (atRow: row, col: col)
        }
        return CGPoint (x: x, y: y)
    }
>>>>>>> f8f56020

    // Does not use a default argument and merge, because it is called back
    func updateDisplay ()
    {
        updateDisplay (notifyAccessibility: true)
        debug?.update()
        pendingDisplay = false
    }
    
    var pendingDisplay: Bool = false

    //
    // The code below is intended to not repaint too often, which can produce flicker, for example
    // when the user refreshes the display, and this repains the screen, as dispatch delivers data
    // in blocks of 1024 bytes, which is not enough to cover the whole screen, so this delays
    // the update for a 1/600th of a second.
    //
    // It is also cheap, so should be called when new data has been posted or received.
    func queuePendingDisplay ()
    {
        // throttle
        if !pendingDisplay {
            pendingDisplay = true
            DispatchQueue.main.asyncAfter(deadline: DispatchTime (uptimeNanoseconds: DispatchTime.now().uptimeNanoseconds + 16670000*2),
                                          execute: updateDisplay)
        }
    }

    // Sends data to the terminal emulator for interpretation
    func feed (byteArray: ArraySlice<UInt8>)
    {
        search.invalidate ()
        terminal.feed (buffer: byteArray)
        queuePendingDisplay ()
    }
    
    // Sends data to the terminal emulator for interpretation
    public func feed (text: String)
    {
        search.invalidate ()
        terminal.feed (text: text)
        queuePendingDisplay ()
    }

    public override func cursorUpdate(with event: NSEvent)
    {
        NSCursor.iBeam.set ()
    }

    func makeFirstResponder ()
    {
        window?.makeFirstResponder (self)
    }
    
    public override var frame: NSRect {
        get {
            return super.frame
        }
        set(newValue) {
            super.frame = newValue

            let newRows = Int (newValue.height / lineHeight)
            let newCols = Int ((newValue.width-scroller.frame.width) / font.normal.maximumAdvancement.width)

            if newCols != terminal.cols || newRows != terminal.rows {
                terminal.resize (cols: newCols, rows: newRows)
                fullBufferUpdate (terminal: terminal)
            }

            accessibility.invalidate ()
            search.invalidate ()

            delegate?.sizeChanged (source: self, newCols: newCols, newRows: newRows)
        }
    }

    /**
     * Triggers a resize of the underlying terminal to the desired columsn and rows
     */
    public func resize (cols: Int, rows: Int)
    {
        terminal.resize (cols: cols, rows: rows)
        sizeChanged (source: terminal)
        terminal.reset()
    }

    public override func resizeSubviews(withOldSize oldSize: NSSize) {
      super.resizeSubviews(withOldSize: oldSize)
      updateScroller()
      selection.active = false
    }
    
    /**
     * Sends the specified slice of byte arrays to the program running under the terminal emulator
     * - Parameter data: the slice of an array to send to the client
     */
    public func send(data: ArraySlice<UInt8>) 
    {
        ensureCaretIsVisible ()
        delegate?.send (source: self, data: data)
    }
    
    /**
     * Sends the specified string encoded at utf8 to the program running under the terminal emulator
     * - Parameter txt: the string to send to the client
     */
    public func send (txt: String) {
        let array = [UInt8] (txt.utf8)
        send (data: array[...])
    }
    
    /**
     * Sends the specified array of bytes to the program running under the terminal emulator
     * - Parameter bytes: the bytes to send to the client
     */
    public func send (_ bytes: [UInt8]) {
        send (data: (bytes)[...])
    }

    private var _hasFocus = false
    public var hasFocus : Bool {
        get { _hasFocus }
        set {
            _hasFocus = newValue
            caretView.focused = newValue
        }
    }
    
    func scrollTo (row: Int, notifyAccessibility: Bool = true)
    {
        if row != terminal.buffer.yDisp {
            
            terminal.buffer.yDisp = row
            
            // tell the terminal we want to refresh all the rows
            terminal.refresh (startRow: 0, endRow: terminal.rows)
            
            // do the display update
            updateDisplay (notifyAccessibility: notifyAccessibility)
            //selectionView.notifyScrolled(source: terminal)
            delegate?.scrolled (source: self, position: scrollPosition)
            updateScroller()
            needsDisplay = true
        }
    }
    
    private func ensureCaretIsVisible ()
    {
        let realCaret = terminal.buffer.y + terminal.buffer.yBase
        let viewportEnd = terminal.buffer.yDisp + terminal.rows

        if realCaret >= viewportEnd || realCaret < terminal.buffer.yDisp {
            scrollTo (row: terminal.buffer.yBase)
        }
    }
    
    //
    // NSTextInputClient protocol implementation
    //
    public override func becomeFirstResponder() -> Bool {
        let response = super.becomeFirstResponder()
        if response {
            hasFocus = true
        }
        return response
    }

    public override func resignFirstResponder() -> Bool {
        let response = super.resignFirstResponder()
        if response {
            hasFocus = false
        }
        return response
    }
    
    public override var acceptsFirstResponder: Bool {
        get {
            return true
        }
    }
    
    // Tracking object, maintained by `startTracking` and `deregisterTrackingInterest`
    var tracking: NSTrackingArea? = nil
    
    // Turns on AppKit mouse event tracking - used both by the url highlighter and the mouse move,
    // when the client application has set MouseMove.anyEvent
    //
    // Can be invoked multiple times, use the "deregisterTrackingInterest" method to turn it off
    // which will take into account both the url highlighter state (which is bound to the command
    // key being pressed) and the client requirements
    func startTracking ()
    {
        if tracking == nil {
            tracking = NSTrackingArea (rect: frame, options: [.activeAlways, .mouseMoved, .mouseEnteredAndExited], owner: self, userInfo: [:])
            addTrackingArea(tracking!)
        }
    }

    // Can be invoked by both the keyboard handler monitoring the command key, and the
    // mouse tracking system, only when both are off, this is turned off.
    func deregisterTrackingInterest ()
    {
        if commandActive == false && terminal.mouseMode != .anyEvent {
            if tracking != nil {
                removeTrackingArea(tracking!)
                tracking = nil
            }
        }
    }

    func turnOffUrlPreview ()
    {
        if commandActive {
            deregisterTrackingInterest()
            removePreviewUrl()
            commandActive = false
        }
    }
    
    // If true, the Command key has been pressed
    var commandActive = false
    
    // We monitor the flags changed to enable URL previews on mouse-hover like iTerm
    // when the Command key is pressed.

    public override func flagsChanged(with event: NSEvent) {
        if event.modifierFlags.contains(.command){
            commandActive = true
            startTracking()

            if let payload = getPayload(for: event) {
                previewUrl (payload: payload)
            }
        } else {
            turnOffUrlPreview ()
        }
        super.flagsChanged(with: event)
    }
    
    public override func mouseExited(with event: NSEvent) {
        turnOffUrlPreview()
        super.mouseExited(with: event)
    }
    
    //
    // We capture a handful of keydown events and pre-process those, and then let
    // interpretKeyEvents do the rest of the work, that includes text-insertion, and
    // keybinding mapping.
    //
    // That is why we do not handle things like the return key here, instead those are
    // handled by doCommand below.
    //
    // This currently handles the function keys here, but probably should be done in
    // doCommand/noop: - but more research needs to take place to figure out the priority
    // of those keys.
    //
    public override func keyDown(with event: NSEvent) {
        selection.active = false
        let eventFlags = event.modifierFlags
        
        // Handle Option-letter to send the ESC sequence plus the letter as expected by terminals
        if eventFlags.contains (.option) {
            if let rawCharacter = event.charactersIgnoringModifiers {
                send (EscapeSequences.CmdEsc)
                send (txt: rawCharacter)
            }
            return
        } else if eventFlags.contains (.control) {
            // Sends the control sequence
            if let ch = event.charactersIgnoringModifiers {
                let arr = [UInt8](ch.utf8)
                if arr.count == 1 {
                    let ch = Character (UnicodeScalar (arr [0]))
                    var value: UInt8
                    switch ch {
                    case "A"..."Z":
                        value = (ch.asciiValue! - 0x40 /* - 'A' + 1 */)
                    case "a"..."z":
                        value = (ch.asciiValue! - 0x60 /* - 'a' + 1 */)
                    case "\\":
                        value = 0x1c
                    case "_":
                        value = 0x1f
                    case "]":
                        value = 0x1d
                    case "[":
                        value = 0x1b
                    case "^":
                        value = 0x1e
                    case " ":
                        value = 0
                    default:
                        return
                    }
                    send ([value])
                    return
                }
            }
        } else if eventFlags.contains (.function) {
            if let str = event.charactersIgnoringModifiers {
                if let fs = str.unicodeScalars.first {
                    let c = Int (fs.value)
                    switch c {
                    case NSF1FunctionKey:
                        send (EscapeSequences.CmdF [0])
                    case NSF2FunctionKey:
                        send (EscapeSequences.CmdF [1])
                    case NSF3FunctionKey:
                        send (EscapeSequences.CmdF [2])
                    case NSF4FunctionKey:
                        send (EscapeSequences.CmdF [3])
                    case NSF5FunctionKey:
                        send (EscapeSequences.CmdF [4])
                    case NSF6FunctionKey:
                        send (EscapeSequences.CmdF [5])
                    case NSF7FunctionKey:
                        send (EscapeSequences.CmdF [6])
                    case NSF8FunctionKey:
                        send (EscapeSequences.CmdF [7])
                    case NSF9FunctionKey:
                        send (EscapeSequences.CmdF [8])
                    case NSF10FunctionKey:
                        send (EscapeSequences.CmdF [9])
                    case NSF11FunctionKey:
                        send (EscapeSequences.CmdF [10])
                    case NSF12FunctionKey:
                        send (EscapeSequences.CmdF [11])
                    case NSDeleteFunctionKey:
                        send (EscapeSequences.CmdDelKey)
//                    case NSUpArrowFunctionKey:
//                        send (EscapeSequences.MoveUpNormal)
//                    case NSDownArrowFunctionKey:
//                        send (EscapeSequences.MoveDownNormal)
//                    case NSLeftArrowFunctionKey:
//                        send (EscapeSequences.MoveLeftNormal)
//                    case NSRightArrowFunctionKey:
//                        send (EscapeSequences.MoveRightNormal)
                    case NSPageUpFunctionKey:
                        pageUp ()
                    case NSPageDownFunctionKey:
                        pageDown()
                    default:
                        interpretKeyEvents([event])
                    }
                }
            }
            return
        }

        interpretKeyEvents([event])
    }
    
    public override func doCommand(by selector: Selector) {
        switch selector {
        case #selector(insertNewline(_:)):
            send (EscapeSequences.CmdRet)
        case #selector(cancelOperation(_:)):
            send (EscapeSequences.CmdEsc)
        case #selector(deleteBackward(_:)):
            send ([0x7f])
        case #selector(moveUp(_:)):
            send (terminal.applicationCursor ? EscapeSequences.MoveUpApp : EscapeSequences.MoveUpNormal)
        case #selector(moveDown(_:)):
            send (terminal.applicationCursor ? EscapeSequences.MoveDownApp : EscapeSequences.MoveDownNormal)
        case #selector(moveLeft(_:)):
            send (terminal.applicationCursor ? EscapeSequences.MoveLeftApp : EscapeSequences.MoveLeftNormal)
        case #selector(moveRight(_:)):
            send (terminal.applicationCursor ? EscapeSequences.MoveRightApp : EscapeSequences.MoveRightNormal)
        case #selector(insertTab(_:)):
            send (EscapeSequences.CmdTab)
        case #selector(insertBacktab(_:)):
            send (EscapeSequences.CmdBackTab)
        case #selector(moveToBeginningOfLine(_:)):
            send (terminal.applicationCursor ? EscapeSequences.MoveHomeApp : EscapeSequences.MoveHomeNormal)
        case #selector(moveToEndOfLine(_:)):
            send (terminal.applicationCursor ? EscapeSequences.MoveEndApp : EscapeSequences.MoveEndNormal)
        case #selector(scrollPageUp(_:)):
            fallthrough
        case #selector(pageUp(_:)):
            if terminal.applicationCursor {
                send (EscapeSequences.CmdPageUp)
            } else {
                pageUp()
            }
        case #selector(scrollPageDown(_:)):
            fallthrough
        case #selector(pageDown(_:)):
            if terminal.applicationCursor {
                send (EscapeSequences.CmdPageDown)
            } else {
                pageDown()
            }
        case #selector(pageDownAndModifySelection(_:)):
            if terminal.applicationCursor {
                    // TODO: view should scroll one page up.
            } else {
                send (EscapeSequences.CmdPageDown)
            }
            break;
        default:
            print ("Unhandle selector \(selector)")
        }
    }

    // NSTextInputClient protocol implementation
    public func insertText(_ string: Any, replacementRange: NSRange) {
        if let str = string as? NSString {
            send (txt: str as String)
        }
        // TODO: I do not think we actually need this needsDisplay, the data fed should bubble this up
        needsDisplay = true
    }
    
    // NSTextInputClient protocol implementation
    public func setMarkedText(_ string: Any, selectedRange: NSRange, replacementRange: NSRange) {
        // nothing
    }
    
    // NSTextInputClient protocol implementation
    public func unmarkText() {
        // nothing
    }
    
    // NSTextInputClient protocol implementation
    public func selectedRange() -> NSRange {
        guard let selection = self.selection, selection.active else {
            // This means "no selection":
            return NSRange.empty
        }

        var startLocation = (selection.start.row * terminal.buffer.rows) + selection.start.col
        var endLocation = (selection.end.row * terminal.buffer.rows) + selection.end.col
        if startLocation > endLocation {
          swap(&startLocation, &endLocation)
        }
        let length = endLocation - startLocation
        if length == 0 {
          return NSRange.empty
        }
        return NSRange(location: startLocation, length: endLocation - startLocation)
    }
    
    // NSTextInputClient protocol implementation
    public func markedRange() -> NSRange {
        print ("markedRange: This should return the actual range from the selection")
        
        // This means "no marked" - when we fix, we should address
        return NSRange.empty
    }
    
    // NSTextInputClient protocol implementation
    public func hasMarkedText() -> Bool {
        // print ("hasMarkedText: This should return the actual range from the selection")
        // TODO
        return false
    }
    
    // NSTextInputClient protocol implementation
    public func attributedSubstring(forProposedRange range: NSRange, actualRange: NSRangePointer?) -> NSAttributedString? {
        print ("Attribuetd string")
        return nil
    }
    
    // NSTextInputClient Protocol implementation
    public func validAttributesForMarkedText() -> [NSAttributedString.Key] {
        // TODO print ("validAttributesForMarkedText: This should return the actual range from the selection")
        return []
    }
    
    // NSTextInputClient protocol implementation
    public func firstRect(forCharacterRange range: NSRange, actualRange: NSRangePointer?) -> NSRect {
        actualRange?.pointee = range

        if let r = window?.convertToScreen(convert(caretView!.frame, to: nil)) {
            return r
        }
        
        return .zero
    }
    
    // NSTextInputClient protocol implementation
    public func characterIndex(for point: NSPoint) -> Int {
        print ("characterIndex:for point: This should return the actual range from the selection")
        return NSNotFound
    }
    
    public func validateUserInterfaceItem(_ item: NSValidatedUserInterfaceItem) -> Bool {
        //print ("Validating selector: \(item.action)")
        switch item.action {
        case #selector(performTextFinderAction(_:)):
            if let fa = NSTextFinder.Action (rawValue: item.tag) {
                switch fa {
                case .showFindInterface:
                    return true
                case .showReplaceInterface:
                    return true
                case .hideReplaceInterface:
                    return true
                default:
                    return false
                }
            }
            return false
        case #selector(paste(_:)):
            return true
        case #selector(selectAll(_:)):
            return true
        case #selector(copy(_:)):
            return selection.active
        default:
            print ("Validating User Interface Item: \(item)")
            return false
        }
    }
    
    public func selectionChanged(source: Terminal) {
        updateSelectionInBuffer(terminal: source)
        needsDisplay = true
    }

    func cut (sender: Any?) {}
        
    @objc
    public func paste(_ sender: Any)
    {
        let clipboard = NSPasteboard.general
        let text = clipboard.string(forType: .string)
        insertText(text ?? "", replacementRange: NSRange(location: 0, length: 0))
    }

    @objc
    public func copy(_ sender: Any)
    {
        // find the selected range of text in the buffer and put in the clipboard
        let str = selection.getSelectedText()
        
        let clipboard = NSPasteboard.general
        clipboard.clearContents()
        clipboard.setString(str, forType: .string)
    }

    public override func selectAll(_ sender: Any?)
    {
        selection.selectAll()
    }
    
    //func undo (sender: Any) {}
    //func redo (sender: Any) {}
    func zoomIn (sender: Any) {}
    func zoomOut (sender: Any) {}
    func zoomReset (sender: Any) {}
 
    // Returns the vt100 mouseflags
    func encodeMouseEvent (with event: NSEvent) -> Int
    {
        let flags = event.modifierFlags
        let isReleaseEvent = [NSEvent.EventType.leftMouseUp, .otherMouseUp, .rightMouseUp].contains(event.type)
        
        return terminal.encodeButton(button: event.buttonNumber, release: isReleaseEvent, shift: flags.contains(.shift), meta: flags.contains(.option), control: flags.contains(.control))
    }
    
    func calculateMouseHit (with event: NSEvent) -> Position
    {
        let point = convert(event.locationInWindow, from: nil)
        let row = Int((frame.height - point.y) / lineHeight)
        if row < 0 {
            return Position(col: 0, row: 0)
        }
        let col = CTLineGetStringIndexForPosition(self.ctline(forRow: row), point)
        return Position(col: min (max (0, col), terminal.cols-1), row: min (row, terminal.rows-1))
    }
    
    private func sharedMouseEvent (with event: NSEvent)
    {
        let hit = calculateMouseHit(with: event)
        let buttonFlags = encodeMouseEvent(with: event)
        terminal.sendEvent(buttonFlags: buttonFlags, x: hit.col, y: hit.row)
    }
    
    private var autoScrollDelta = 0
    // Callback from when the mouseDown autoscrolling timer goes off
    private func scrollingTimerElapsed (source: Timer)
    {
        if autoScrollDelta == 0 {
            return
        }
        if autoScrollDelta < 0 {
            scrollUp(lines: autoScrollDelta * -1)
        } else {
            scrollUp(lines: autoScrollDelta)
        }
    }
    
    public override func mouseDown(with event: NSEvent) {
        super.mouseDown(with: event)

        if terminal.mouseMode.sendButtonPress() {
            sharedMouseEvent(with: event)
            return
        }

        let hit = calculateMouseHit(with: event)

        switch event.clickCount {
          case 1:
            if selection.active == true {
              if event.modifierFlags.contains(.shift) {
                selection.shiftExtend(row: hit.row, col: hit.col)
              } else {
                selection.active = false
              }
            }
          case 2:
            selection.selectWordOrExpression(at: Position(col: hit.col, row: hit.row + terminal.buffer.yDisp), in: terminal.buffer)
          default:
            // 3 and higher
            selection.select(row: hit.row + terminal.buffer.yDisp)
        }
    }

    func getPayload (for event: NSEvent) -> String?
    {
        let hit = calculateMouseHit(with: event)
        let cd = terminal.buffer.lines [terminal.buffer.yDisp+hit.row][hit.col]
        return cd.getPayload()
    }
    
    var didSelectionDrag: Bool = false

    public override func mouseUp(with event: NSEvent) {
        super.mouseUp(with: event)

        if event.modifierFlags.contains(.command){
            if let payload = getPayload(for: event) {
                if let (url, params) = urlAndParamsFrom(payload: payload) {
                    delegate?.requestOpenLink(source: self, link: url, params: params)
                }
            }
        }
        if terminal.mouseMode.sendButtonRelease() {
            sharedMouseEvent(with: event)
            return
        }

        #if DEBUG
        // let hit = calculateMouseHit(with: event)
        //print ("Up at col=\(hit.col) row=\(hit.row) count=\(event.clickCount) selection.active=\(selection.active) didSelectionDrag=\(didSelectionDrag) ")
        #endif

        didSelectionDrag = false
    }
    
    public override func mouseDragged(with event: NSEvent) {
        let hit = calculateMouseHit(with: event)
        if terminal.mouseMode.sendMotionEvent() {
            let flags = encodeMouseEvent(with: event)
            
            terminal.sendMotion(buttonFlags: flags, x: hit.col, y: hit.row)
            
            return
        }

        if terminal.mouseMode != .off {
            return
        }

        if selection.active {
            selection.dragExtend(row: hit.row, col: hit.col)
        } else {
            selection.startSelection(row: hit.row, col: hit.col)
        }
        didSelectionDrag = true
        autoScrollDelta = 0
        if selection.active {
            if hit.row <= 0 {
                autoScrollDelta = calcScrollingVelocity(delta: hit.row * -1) * -1
            } else if hit.row >= terminal.rows {
                autoScrollDelta = calcScrollingVelocity(delta: hit.row - terminal.rows)
            }
        }
    }
    
    func tryUrlFont () -> NSFont
    {
        for x in ["Optima", "Helvetica", "Helvetica Neue"] {
            if let font = NSFont (name: x, size: 12) {
                return font
            }
        }
        return NSFont.systemFont(ofSize: 12)
    }

    // The payload contains the terminal data which is expected to be of the form
    // params;URL, so we need to extract the second component, but we also assume that
    // the input might be ill-formed, so we might return nil in that case
    func urlAndParamsFrom (payload: String) -> (String, [String:String])?
    {
        let split = payload.split(separator: ";", maxSplits: Int.max, omittingEmptySubsequences: false)
        if split.count > 1 {
            let pairs = split [0].split (separator: ":")
            var params: [String:String] = [:]
            for p in pairs {
                let kv = p.split (separator: "=")
                if kv.count == 2 {
                    params [String (kv [0])] = String (kv[1])
                }
            }
            return (String (split [1]), params)
        }
        return nil
    }

    var urlPreview: NSTextField?
    func previewUrl (payload: String)
    {
        if let (url, _) = urlAndParamsFrom(payload: payload) {
            if let up = urlPreview {
                up.stringValue = url
                up.sizeToFit()
            } else {
                let nup = NSTextField (string: url)
                nup.isBezeled = false
                nup.font = tryUrlFont ()
                nup.backgroundColor = defFgColor
                nup.textColor = defBgColor
                nup.sizeToFit()
                nup.frame = CGRect (x: 0, y: 0, width: nup.frame.width, height: nup.frame.height)
                addSubview(nup)
                urlPreview = nup
            }
        }
    }
    
    func removePreviewUrl ()
    {
        if let urlPreview = self.urlPreview {
            urlPreview.removeFromSuperview()
            self.urlPreview = nil
        }
    }
    
    public override func mouseMoved(with event: NSEvent) {
        let hit = calculateMouseHit(with: event)
        if commandActive {
            if let payload = getPayload(for: event) {
                previewUrl (payload: payload)
            }
        }
        
        if terminal.mouseMode.sendMotionEvent() {
            let flags = encodeMouseEvent(with: event)
            terminal.sendMotion(buttonFlags: flags, x: hit.col, y: hit.row)
        }
    }
    
    public override func scrollWheel(with event: NSEvent) {
        if event.deltaY == 0 {
            return
        }
        let velocity = calcScrollingVelocity(delta: Int (abs (event.deltaY)))
        if event.deltaY > 0 {
            scrollUp (lines: velocity)
        } else {
            scrollDown(lines: velocity)
        }
    }
    
    private func calcScrollingVelocity (delta: Int) -> Int
    {
        if delta > 9 {
            return max (terminal.rows, 20)
        }
        if delta > 5 {
            return 10
        }
        if delta > 1 {
            return 3
        }
        return 1
    }
    
    public override func resetCursorRects() {
        addCursorRect(bounds, cursor: .iBeam)
    }
}

extension TerminalView: TerminalDelegate {
    public func isProcessTrusted(source: Terminal) -> Bool {
        true
    }
    
    public func mouseModeChanged(source: Terminal) {
        if source.mouseMode == .anyEvent {
            startTracking()
        } else {
            if terminal != nil {
                deregisterTrackingInterest()
            }
        }
    }
    
    public func showCursor(source: Terminal) {
        //
    }
  
    public func setTerminalTitle(source: Terminal, title: String) {
        delegate?.setTerminalTitle(source: self, title: title)
    }
  
    public func sizeChanged(source: Terminal) {
        delegate?.sizeChanged(source: self, newCols: source.cols, newRows: source.rows)
        updateScroller ()
    }
  
    public func setTerminalIconTitle(source: Terminal, title: String) {
        //
    }
  
    // Terminal.Delegate method implementation
    public func windowCommand(source: Terminal, command: Terminal.WindowManipulationCommand) -> [UInt8]? {
        return nil
    }

}

private extension NSColor {
    func inverseColor() -> NSColor {
        guard let color = self.usingColorSpace(.deviceRGB) else {
            return self
        }
        
        var red: CGFloat = 0.0, green: CGFloat = 0.0, blue: CGFloat = 0.0, alpha: CGFloat = 1.0
        color.getRed(&red, green: &green, blue: &blue, alpha: &alpha)
        return NSColor(calibratedRed: 1.0 - red, green: 1.0 - green, blue: 1.0 - blue, alpha: alpha)
    }
}

private extension NSAttributedString.Key {
    static let fullBackgroundColor: NSAttributedString.Key = .init("SwiftTerm_fullBackgroundColor") // NSColor, default nil: no background
    static let selectionBackgroundColor: NSAttributedString.Key = .init("SwiftTerm_selectionBackgroundColor") // NSColor, default nil: no background
}

private extension NSMutableAttributedString {
    func removeAttribute(_ attributeKey: NSAttributedString.Key) {
        self.removeAttribute(attributeKey, range: NSRange(location: 0, length: length))
    }
}

private extension NSRange {
  var isEmpty: Bool {
    location == NSNotFound && length == 0
  }

  static var empty: NSRange {
    NSRange(location: NSNotFound, length: 0)
  }
}

// Default implementations for TerminalViewDelegate

extension TerminalViewDelegate {
    public func requestOpenLink (source: TerminalView, link: String, params: [String:String])
    {
        if let fixedup = link.addingPercentEncoding(withAllowedCharacters: .urlQueryAllowed) {
            if let url = NSURLComponents(string: fixedup) {
                if let nested = url.url {
                    NSWorkspace.shared.open(nested)
                }
            }
        }
    }
}

#endif<|MERGE_RESOLUTION|>--- conflicted
+++ resolved
@@ -488,16 +488,10 @@
             str.append(ch.code == 0 ? " " : ch.getCharacter ())
         }
         res.append (NSAttributedString(string: str, attributes: getAttributes(attr, withUrl: hasUrl)))
-<<<<<<< HEAD
         updateSelectionAttributesIfNeeded(attributedLine: res, row: row, cols: cols)
-        // maybe, but it slows it down
-        // res.fixAttributes(in: NSRange(location: 0, length: res.length))
-=======
-        addSelectionAttributesIfNeeded(to: res, row: row, cols: cols)
         // This gives us a large chunk of our performance back, from 7.5 to 5.5 seconds on
         // time for x in 1 2 3 4 5 6; do cat UTF-8-demo.txt; done
         //res.fixAttributes(in: NSRange(location: 0, length: res.length))
->>>>>>> f8f56020
         return res
     }
 
@@ -617,7 +611,7 @@
     /// Update visible area
     func updateDisplay (notifyAccessibility: Bool)
     {
-         guard let (rowStart, rowEnd) = terminal.getUpdateRange () else {
+        guard let (rowStart, rowEnd) = terminal.getUpdateRange () else {
             return
         }
         
@@ -668,11 +662,7 @@
         return CTLineGetOffsetForStringIndex (ctline, col, nil)
     }
     
-<<<<<<< HEAD
-    var useFixedSizes = false
-=======
     var useFixedSizes = true
->>>>>>> f8f56020
 
     // TODO: Clip here
     override public func draw (_ dirtyRect: NSRect) {
@@ -832,29 +822,7 @@
 
             prevY += currentLineHeight
         }
-        context.restoreGState ()
-    }
-<<<<<<< HEAD
-=======
-    
-    func updateCursorPosition ()
-    {
-        caretView.frame.origin = getCaretPos (terminal.buffer.x, terminal.buffer.y)
-    }
-
-    func getCaretPos(_ col: Int, _ row: Int) -> CGPoint
-    {
-        let y = frame.height - (lineHeight + (CGFloat (row) * lineHeight))
-        let x: CGFloat
-        
-        if useFixedSizes {
-            x = CGFloat (col) * cellWidth
-        } else {
-            x = self.characterOffset (atRow: row, col: col)
-        }
-        return CGPoint (x: x, y: y)
-    }
->>>>>>> f8f56020
+    }
 
     // Does not use a default argument and merge, because it is called back
     func updateDisplay ()
