//
//  MacTerminalView.swift
//  
//
//  Created by Miguel de Icaza on 3/4/20.
//

#if os(OSX)
import Foundation
import AppKit
import CoreText
import CoreGraphics

<<<<<<< HEAD
=======

public protocol TerminalViewDelegate: class {
    /**
     * The client code sending commands to the terminal has requested a new size for the terminal
     * Applications that support this should call the `TerminalView.getOptimalFrameSize`
     * to get the ideal frame size.
     *
     * This is needed for the rare cases where the remote client request 80 or 132 column displays,
     * it is a rare feature and you most likely can ignore this request.
     */
    func sizeChanged (source: TerminalView, newCols: Int, newRows: Int)
    
    /**
     * Request to change the title of the terminal.
     */
    func setTerminalTitle(source: TerminalView, title: String)
    
    /**
     * Request that date be sent to the application running inside the terminal.
     * - Parameter data: Slice of data that should be sent
     */
    func send (source: TerminalView, data: ArraySlice<UInt8>)
    
    /**
     * Invoked when the terminal has been scrolled and the new position is provided
     * - Parameter position: the relative position that the code was scrolled to, a value between 0 and 1
     */
    func scrolled (source: TerminalView, position: Double)
    
    /**
     * Invoked in response to the user clicking on a link, which is most likely a url, but is not
     * mandatory, so custom implementations receive a string, and they can act on this as a way
     * of communciating with the host if desired.   The default implementation calls NSWorkspace.shared.open()
     * on the URL.
     * - Parameter source: the terminalview that called this method
     * - Parameter link: the string that was encoded as a link by the client application, typically a url,
     * but could be anything, and could be used to communicate by the embedded application and the host
     * - Parameter params: the specification allows for key/value pairs to be provided, this contains the
     * key and value pairs that were provided
     */
    func requestOpenLink (source: TerminalView, link: String, params: [String:String])
}

>>>>>>> f561d33e
/**
 * TerminalView provides an AppKit front-end to the `Terminal` termininal emulator.
 * It is up to a subclass to either wire the terminal emulator to a remote terminal
 * via some socket, to an application that wants to run with terminal emulation, or
 * wiring this up to a pseudo-terminal.
 *
 * Users are notified of interesting events in their implementation of the `TerminalViewDelegate`
 * methods - an instance must be provided to the constructor of `TerminalView`.
 */
public class TerminalView: NSView, NSTextInputClient, NSUserInterfaceValidations {
    
    // User facing, customizable view options
    public struct Options {
        
        public struct Font {
            public let normal: NSFont
            let bold: NSFont
            let italic: NSFont
            let boldItalic: NSFont
            
            static var defaultFont: NSFont {
                if #available(OSX 10.15, *)  {
                    return NSFont.monospacedSystemFont(ofSize: NSFont.systemFontSize, weight: .regular)
                } else {
                    return NSFont(name: "Menlo Regular", size: NSFont.systemFontSize) ?? NSFont(name: "Courier", size: NSFont.systemFontSize)!
                }
            }
            
            public init(font normal: NSFont) {
                self.normal = normal
                self.bold = NSFontManager.shared.convert(normal, toHaveTrait: [.boldFontMask])
                self.italic = NSFontManager.shared.convert(normal, toHaveTrait: [.italicFontMask])
                self.boldItalic = NSFontManager.shared.convert(normal, toHaveTrait: [.italicFontMask, .boldFontMask])
            }
        }
        
        public struct Colors {
            public let useSystemColors: Bool
            public let foregroundColor: NSColor
            public let backgroundColor: NSColor
            
            public init(useSystemColors: Bool) {
                self.useSystemColors = useSystemColors
                self.foregroundColor = useSystemColors ? NSColor.textColor : NSColor(calibratedRed: 0.54, green: 0.54, blue: 0.54, alpha: 1)
                self.backgroundColor = useSystemColors ? NSColor.textBackgroundColor : NSColor.black
            }
        }
        
        public let font: Font
        public let colors: Colors
        
        public static let `default` = Options(font: Font(font: Font.defaultFont), colors: Colors(useSystemColors: false))
        
        public init(font: Font, colors: Colors) {
            self.font = font
            self.colors = colors
        }
    }
    
    public private(set) var options: Options {
        didSet {
            self.setupOptions()
        }
    }
    
    /**
     * The delegate that the TerminalView uses to interact with its hosting
     */
    public weak var delegate: TerminalViewDelegate?
    
    typealias CellDimension = CGSize
    
    var terminal: Terminal!
    var accessibility: AccessibilityService = AccessibilityService()
    var search: SearchService!
    var debug: TerminalDebugView?
    
    private var cellDimension: CellDimension!
    private var caretView: CaretView!
    private var selection: SelectionService!
    private var scroller: NSScroller!
    
    private var attrStrBuffer: CircularList<NSAttributedString>!
    // Attribute dictionary, maps a console attribute (color, flags) to the corresponding dictionary of attributes for an NSAttributedString
    private var attributes: [Attribute: [NSAttributedString.Key:Any]] = [:]
    private var urlAttributes: [Attribute: [NSAttributedString.Key:Any]] = [:]
    // Cache for the colors in the 0..255 range
    private var colors: [NSColor?] = Array(repeating: nil, count: 256)
    private var trueColors: [Attribute.Color:NSColor] = [:]
    
    public init(frame: CGRect, options: Options) {
        self.options = options
        super.init (frame: frame)
        setup()
    }
    
    public override init (frame: CGRect)
    {
        self.options = Options.default
        super.init (frame: frame)
        setup()
    }
    
    public required init? (coder: NSCoder)
    {
        self.options = Options.default
        super.init (coder: coder)
        setup()
    }
    
    /// Returns the underlying terminal emulator that the `TerminalView` is a view for
    public func getTerminal () -> Terminal
    {
        return terminal
    }
    
    private func setup()
    {
        wantsLayer = true
        
        setupScroller()
        setupOptions()
    }
    
    private func setupOptions() {
        layer?.backgroundColor = options.colors.backgroundColor.cgColor
        
        self.attributes = [:]
        self.urlAttributes = [:]
        self.colors = Array(repeating: nil, count: 256)
        self.trueColors = [:]
        // Calculation assume that all glyphs in the font have the same advancement.
        // Get the ascent + descent + leading from the font, already scaled for the font's size
        self.cellDimension = computeFontDimensions ()
        
        let terminalOptions = TerminalOptions(cols: Int((bounds.width - scroller.frame.width) / cellDimension.width),
                                              rows: Int(bounds.height / cellDimension.height))
        
        if terminal == nil {
            terminal = Terminal(delegate: self, options: terminalOptions)
        } else {
            terminal.options = terminalOptions
            terminal.setup(isReset: false)
        }
        
        attrStrBuffer = CircularList<NSAttributedString> (maxLength: terminal.buffer.lines.maxLength)
        attrStrBuffer.makeEmpty = makeEmptyLine
        
        fullBufferUpdate(terminal: terminal)
        
        selection = SelectionService(terminal: terminal)
        
        // Install carret view
        if caretView == nil {
            caretView = CaretView(frame: CGRect(origin: .zero, size: CGSize(width: cellDimension.width, height: cellDimension.height)))
            addSubview(caretView)
        } else {
            caretView.frame.size = CGSize(width: cellDimension.width, height: cellDimension.height)
        }
        
        search = SearchService (terminal: terminal)
        
        needsDisplay = true
    }
    
    // Computes the font dimensions once font.normal has been set
    private func computeFontDimensions () -> CellDimension
    {
        let lineAscent = CTFontGetAscent (options.font.normal)
        let lineDescent = CTFontGetDescent (options.font.normal)
        let lineLeading = CTFontGetLeading (options.font.normal)
        let cellHeight = ceil(lineAscent + lineDescent + lineLeading)
        let cellWidth = options.font.normal.maximumAdvancement.width
        return CellDimension(width: cellWidth, height: cellHeight)
    }
    
    @objc
    func scrollerActivated ()
    {
        switch scroller.hitPart {
        case .decrementPage:
            pageUp()
            scroller.doubleValue =  scrollPosition
        case .incrementPage:
            pageDown()
            scroller.doubleValue =  scrollPosition
        case .knob:
            scroll(toPosition: scroller.doubleValue)
        case .knobSlot:
            print ("Scroller .knobSlot clicked")
        case .noPart:
            print ("Scroller .noPart clicked")
        case .decrementLine:
            print ("Scroller .decrementLine clicked")
        case .incrementLine:
            print ("Scroller .incrementLine clicked")
        default:
            print ("Scroller: New value introduced")
        }
    }
    
    
    func setupScroller()
    {
        let style: NSScroller.Style = .legacy
        let scrollerWidth = NSScroller.scrollerWidth(for: .regular, scrollerStyle: style)
        scroller = NSScroller(frame: NSRect(x: bounds.maxX - scrollerWidth, y: 0, width: scrollerWidth, height: bounds.height))
        scroller.autoresizingMask = [.minXMargin, .height]
        scroller.scrollerStyle = style
        scroller.knobProportion = 0.1
        scroller.isEnabled = false
        addSubview (scroller)
        scroller.action = #selector(scrollerActivated)
        scroller.target = self
    }
    
    public func bell(source: Terminal) {
        NSSound.beep()
    }
    
    public func bufferActivated(source: Terminal) {
        updateScroller ()
    }
    
    public func send(source: Terminal, data: ArraySlice<UInt8>) {
        delegate?.send (source: self, data: data)
    }
    
    
    /**
     * Given the current set of columns and rows returns a frame that would host this control.
     */
    public func getOptimalFrameSize () -> NSRect
    {
        return NSRect (x: 0, y: 0, width: cellDimension.width * CGFloat(terminal.cols) + scroller.frame.width, height: cellDimension.height * CGFloat(terminal.rows))
    }
    
    public func scrolled(source terminal: Terminal, yDisp: Int) {
        //selectionView.notifyScrolled(source: terminal)
        updateScroller()
        delegate?.scrolled(source: self, position: scrollPosition)
    }
    
    public func linefeed(source: Terminal) {
        selection.selectNone()
    }
    
    /**
     * Returns the thumb size in proportion to the visible content of the entire content, alternate buffers are not scrollable, so this returns 0
     */
    public var scrollThumbsize: CGFloat {
        get {
            if terminal.buffers!.isAlternateBuffer {
                return 0
            }
            
            // the thumb size is the proportion of the visible content of the
            // entire content but don't make it too small
            return max (CGFloat (terminal.rows) / CGFloat (terminal.buffer.lines.count), 0.01)
        }
    }
    
    /**
     * Gets a value indicating the relative position of the terminal viewport
     */
    public var scrollPosition: Double {
        get {
            if terminal.buffers.isAlternateBuffer || terminal.buffer.yDisp <= 0 {
                return 0
            }
            
            let maxScrollback = terminal.buffer.lines.count - terminal.rows
            if terminal.buffer.yDisp >= maxScrollback {
                return 1
            }
            
            return Double (terminal.buffer.yDisp) / Double (maxScrollback)
        }
    }
    
    func updateScroller ()
    {
        scroller.isEnabled = canScroll
        scroller.doubleValue = scrollPosition
        scroller.knobProportion = scrollThumbsize
    }
    
    /// <summary>
    /// Gets a value indicating whether or not the user can scroll the terminal contents
    /// </summary>
    public var canScroll: Bool {
        get {
            return !terminal.buffers.isAlternateBuffer &&
                terminal.buffer.hasScrollback &&
                terminal.buffer.lines.count > terminal.rows
        }
    }
    
    var userScrolling = false
    public func scroll (toPosition: Double)
    {
        userScrolling = true
        let oldPosition = terminal.buffer.yDisp
        
        let maxScrollback = terminal.buffer.lines.count - terminal.rows
        print ("maxScrollBack: \(maxScrollback)")
        var newScrollPosition = Int (Double (maxScrollback) * toPosition)
        
        if newScrollPosition < 0 {
            newScrollPosition = 0
        }
        if newScrollPosition > maxScrollback {
            newScrollPosition = maxScrollback
        }
        print ("newScrollpsitin: \(newScrollPosition)")
        
        if newScrollPosition != oldPosition {
            scrollTo(row: newScrollPosition)
        }
        userScrolling = false
    }
    
    /// Scrolls the content of the terminal one page up
    public func pageUp()
    {
        scrollUp (lines: terminal.rows)
    }
    
    /// Scrolls the content of the terminal one page down
    public func pageDown ()
    {
        scrollDown (lines: terminal.rows)
    }
    
    /// Scrolls up the content of the terminal the specified number of lines
    public func scrollUp (lines: Int)
    {
        let newPosition = max (terminal.buffer.yDisp - lines, 0)
        scrollTo (row: newPosition)
    }
    
    /// Scrolls down the content of the terminal the specified number of lines
    public func scrollDown (lines: Int)
    {
        let newPosition = max (0, min (terminal.buffer.yDisp + lines, terminal.buffer.lines.count - terminal.rows))
        scrollTo (row: newPosition)
    }
    
    func mapColor (color: Attribute.Color, isFg: Bool) -> NSColor
    {
        switch color {
        case .defaultColor:
            if isFg {
                return options.colors.foregroundColor
            } else {
                return options.colors.backgroundColor
            }
        case .defaultInvertedColor:
            if isFg {
                return options.colors.foregroundColor.inverseColor()
            } else {
                return options.colors.backgroundColor.inverseColor()
            }
        case .ansi256(let ansi):
            if let c = colors [Int (ansi)] {
                return c
            }
            
            let tcolor = Color.defaultAnsiColors [Int (ansi)]
            
            let newColor = NSColor(calibratedRed: CGFloat (tcolor.red) / 255.0,
                                   green: CGFloat (tcolor.green) / 255.0,
                                   blue: CGFloat (tcolor.blue) / 255.0,
                                   alpha: 1.0)
            colors [Int(ansi)] = newColor
            return newColor
            
        case .trueColor(let r, let g, let b):
            if let tc = trueColors [color] {
                return tc
            }
            let newColor = NSColor(calibratedRed: CGFloat (r) / 255.0,
                                   green: CGFloat (g) / 255.0,
                                   blue: CGFloat (b) / 255.0,
                                   alpha: 1.0)
            
            trueColors [color] = newColor
            return newColor
        }
    }
    
    //
    // Given a vt100 attribute, return the NSAttributedString attributes used to render it
    //
    func getAttributes (_ attribute: Attribute, withUrl: Bool) -> [NSAttributedString.Key:Any]?
    {
        let flags = attribute.style
        var bg = attribute.bg
        var fg = attribute.fg
        
        if flags.contains (.inverse) {
            swap (&bg, &fg)
            
            if fg == .defaultColor {
                fg = .defaultInvertedColor
            }
            if bg == .defaultColor {
                bg = .defaultInvertedColor
            }
        }
        
        if let result = withUrl ? urlAttributes [attribute] : attributes [attribute] {
            return result
        }
        
        var font: NSFont
        if flags.contains (.bold){
            if flags.contains (.italic) {
                font = options.font.boldItalic
            } else {
                font = options.font.bold
            }
        } else if flags.contains (.italic) {
            font = options.font.italic
        } else {
            font = options.font.normal
        }
        
        let fgColor = mapColor (color: fg, isFg: true)
        var nsattr: [NSAttributedString.Key:Any] = [
            .font: font,
            .foregroundColor: fgColor,
            .backgroundColor: mapColor(color: bg, isFg: false)
        ]
        if flags.contains (.underline) {
            nsattr [.underlineColor] = fgColor
            nsattr [.underlineStyle] = NSUnderlineStyle.single.rawValue
        }
        if flags.contains (.crossedOut) {
            nsattr [.strikethroughColor] = fgColor
            nsattr [.strikethroughStyle] = NSUnderlineStyle.single.rawValue
        }
        if withUrl {
            nsattr [.underlineStyle] = NSUnderlineStyle.single.rawValue | NSUnderlineStyle.patternDash.rawValue
            nsattr [.underlineColor] = fgColor
            
            // Add to cache
            urlAttributes [attribute] = nsattr
        } else {
            // Just add to cache
            attributes [attribute] = nsattr
        }
        return nsattr
    }
    
    //
    // Given a line of text with attributes, returns the NSAttributedString, suitable to be drawn
    //
    func buildAttributedString (row: Int, line: BufferLine, cols: Int, prefix: String = "") -> NSAttributedString
    {
        let res = NSMutableAttributedString ()
        var attr = Attribute.empty
        var hasUrl = false
        
        var str = prefix
        for col in 0..<cols {
            let ch: CharData = line[col]
            if col == 0 {
                attr = ch.attribute
                hasUrl = ch.hasUrl
            } else {
                let chhas = ch.hasUrl
                if attr != ch.attribute || chhas != hasUrl {
                    res.append(NSAttributedString (string: str, attributes: getAttributes (attr, withUrl: hasUrl)))
                    str = ""
                    attr = ch.attribute
                    hasUrl = chhas
                }
            }
            str.append(ch.code == 0 ? " " : ch.getCharacter ())
        }
        res.append (NSAttributedString(string: str, attributes: getAttributes(attr, withUrl: hasUrl)))
        updateSelectionAttributesIfNeeded(attributedLine: res, row: row, cols: cols)
        // This gives us a large chunk of our performance back, from 7.5 to 5.5 seconds on
        // time for x in 1 2 3 4 5 6; do cat UTF-8-demo.txt; done
        //res.fixAttributes(in: NSRange(location: 0, length: res.length))
        return res
    }
    
    /// Apply selection attributes
    /// TODO: Optimize the logic below
    private func updateSelectionAttributesIfNeeded(attributedLine attributedString: NSMutableAttributedString, row: Int, cols: Int) {
        guard let selection = self.selection, selection.active else {
            attributedString.removeAttribute(.selectionBackgroundColor)
            return
        }
        
        let startRow = selection.start.row
        let endRow = selection.end.row
        
        let startCol = selection.start.col
        let endCol = selection.end.col
        
        var selectionRange: NSRange = .empty
        
        // single row
        if endRow == startRow && startRow == row {
            if startCol < endCol {
                selectionRange = NSRange(location: startCol, length: endCol - startCol)
            } else if startCol > endCol {
                selectionRange = NSRange(location: endCol, length: startCol - endCol)
            }
        } else if endRow > startRow {
            // first row
            if startRow == row && endRow > row {
                selectionRange = NSRange(location: startCol, length: cols - startCol)
            }
            
            // in between
            if startRow < row && endRow > row {
                selectionRange = NSRange(location: 0, length: cols)
            }
            
            // last row
            if startRow < row && endRow == row {
                selectionRange = NSRange(location: 0, length: endCol)
            }
        } else if endRow < startRow {
            
            // first row
            if endRow == row && startRow > row {
                selectionRange = NSRange(location: endCol, length: cols - endCol)
            }
            
            // in between
            if startRow > row && endRow < row {
                selectionRange = NSRange(location: 0, length: cols)
            }
            
            // last row
            if endRow < row && startRow == row {
                selectionRange = NSRange(location: 0, length: startCol)
            }
        }
        
        if selectionRange != .empty {
            attributedString.addAttribute(.selectionBackgroundColor, value: NSColor.selectedTextBackgroundColor, range: selectionRange)
        }
    }
    
    //
    // Updates the contents of the NSAttributedString buffer from the contents of the terminal.buffer character array
    //
    func fullBufferUpdate (terminal: Terminal)
    {
        if terminal.buffer.lines.maxLength > attrStrBuffer.maxLength {
            attrStrBuffer.maxLength = terminal.buffer.lines.maxLength
        }
        
        let cols = terminal.cols
        for row in (terminal.buffer.yDisp)...(terminal.rows + terminal.buffer.yDisp) {
            attrStrBuffer [row] = buildAttributedString (row: row, line: terminal.buffer.lines [row], cols: cols, prefix: "")
        }
        attrStrBuffer.count = terminal.rows
    }
    
    /// Update selection attributes without rebuilding lines
    private func updateSelectionInBuffer (terminal: Terminal)
    {
        if terminal.buffer.lines.maxLength > attrStrBuffer.maxLength {
            attrStrBuffer.maxLength = terminal.buffer.lines.maxLength
        }
        
        let cols = terminal.cols
        for row in (terminal.buffer.yDisp)...(terminal.rows + terminal.buffer.yDisp) {
            let attributedString = attrStrBuffer [row]
            
            if selection.hasSelectionRange == false {
                if attributedString.attributeKeys.contains(NSAttributedString.Key.selectionBackgroundColor.rawValue) {
                    let updatedString = NSMutableAttributedString(attributedString: attributedString)
                    updatedString.removeAttribute(.selectionBackgroundColor)
                    attrStrBuffer [row] = updatedString
                }
            }
            
            if selection.hasSelectionRange == true {
                if !attributedString.attributeKeys.contains(NSAttributedString.Key.selectionBackgroundColor.rawValue) {
                    let updatedString = NSMutableAttributedString(attributedString: attributedString)
                    updatedString.removeAttribute(.selectionBackgroundColor)
                    updateSelectionAttributesIfNeeded(attributedLine: updatedString, row: row, cols: cols)
                    attrStrBuffer [row] = updatedString
                }
            }
        }
    }
    
    func makeEmptyLine (_ index: Int) -> NSAttributedString
    {
        let line = terminal.buffer.lines [index]
        return buildAttributedString (row: index, line: line, cols: terminal.cols, prefix: "")
    }
    
    /// Update visible area
    func updateDisplay (notifyAccessibility: Bool)
    {
        updateCursorPosition()
        guard let (rowStart, rowEnd) = terminal.getUpdateRange () else {
            return
        }
        
        terminal.clearUpdateRange ()
        
        let cols = terminal.cols
        let tb = terminal.buffer
        
        for row in (rowStart + tb.yDisp)...(rowEnd + tb.yDisp) {
            let line = terminal.buffer.lines [row]
            
            attrStrBuffer [row] = buildAttributedString (row: row, line: line, cols: cols, prefix: "")
        }
        
        #if true
        // FIXME: Calculations are broken because based on estimatedLineHeight.
        // See https://github.com/migueldeicaza/SwiftTerm/issues/71 for example
        let baseLine = frame.height
        var region = CGRect (x: 0,
                             y: baseLine - (cellDimension.height + CGFloat(rowEnd) * cellDimension.height),
                             width: frame.width,
                             height: CGFloat(rowEnd-rowStart + 1) * cellDimension.height)
        
        // If we are the last line, we should also queue a refresh for the "remaining" bits at the
        // end which can be redrawn by large unicode
        if rowEnd == terminal.rows - 1 {
            let oh = region.height
            let oy = region.origin.y
            region = CGRect (x: 0, y: 0, width: frame.width, height: oh + oy)
        }
        //print ("Region: \(region)")
        setNeedsDisplay(region)
        #else
        needsDisplay = true
        #endif
        
        pendingDisplay = false
        debug?.update()
        
        if (notifyAccessibility) {
            accessibility.invalidate ()
            NSAccessibility.post (element: self, notification: .valueChanged)
            NSAccessibility.post (element: self, notification: .selectedTextChanged)
        }
    }
    
    #if false
    override public func setNeedsDisplay(_ invalidRect: NSRect) {
        print ("setNeeds: \(invalidRect)")
        super.setNeedsDisplay(invalidRect)
    }
    #endif
    
    // TODO: Clip here
    override public func draw (_ dirtyRect: NSRect) {
        guard let currentContext = NSGraphicsContext.current?.cgContext else {
            return
        }
        
        let lineDescent = CTFontGetDescent(options.font.normal)
        let lineLeading = CTFontGetLeading(options.font.normal)
        
        // draw lines
        for row in terminal.buffer.yDisp..<terminal.rows + terminal.buffer.yDisp {
            let lineOrigin = CGPoint(x: 0, y: frame.height - (cellDimension.height * (CGFloat(row - terminal.buffer.yDisp + 1))))
            let ctline = CTLineCreateWithAttributedString(attrStrBuffer [row])
            
            var col = 0
            for run in CTLineGetGlyphRuns(ctline) as? [CTRun] ?? [] {
                let runGlyphsCount = CTRunGetGlyphCount(run)
                let runAttributes = CTRunGetAttributes(run) as? [NSAttributedString.Key: Any] ?? [:]
                let runFont = runAttributes[.font] as! NSFont
                
                
                let runGlyphs = [CGGlyph](unsafeUninitializedCapacity: runGlyphsCount) { (bufferPointer, count) in
                    CTRunGetGlyphs(run, CFRange(), bufferPointer.baseAddress!)
                    count = runGlyphsCount
                }
                
                var positions = runGlyphs.enumerated().map { (i: Int, glyph: CGGlyph) -> CGPoint in
                    CGPoint(x: lineOrigin.x + (cellDimension.width * CGFloat(col + i)), y: lineOrigin.y + ceil(lineLeading + lineDescent))
                }
                
                var backgroundColor: NSColor? = nil
                if runAttributes.keys.contains(.selectionBackgroundColor) {
                    backgroundColor = runAttributes[.selectionBackgroundColor] as? NSColor
                } else if runAttributes.keys.contains(.backgroundColor) {
                    backgroundColor = runAttributes[.backgroundColor] as? NSColor
                }
                
                if let backgroundColor = backgroundColor {
                    currentContext.saveGState ()
                    
                    currentContext.setShouldAntialias (false)
                    currentContext.setLineCap (.square)
                    currentContext.setLineWidth(0)
                    currentContext.setFillColor(backgroundColor.cgColor)
                    
                    let transform = CGAffineTransform (translationX: positions[0].x, y: 0)
                    let rect = CGRect (origin: lineOrigin, size: CGSize (width: CGFloat (cellDimension.width * CGFloat(runGlyphsCount)), height: cellDimension.height))
                    rect.applying(transform).fill(using: .destinationOver)
                    
                    currentContext.restoreGState()
                }
                
                options.colors.foregroundColor.set()
                
                if runAttributes.keys.contains(.foregroundColor) {
                    let color = runAttributes[.foregroundColor] as! NSColor
                    let cgColor = color.cgColor
                    if let colorSpace = cgColor.colorSpace {
                        currentContext.setFillColorSpace(colorSpace)
                    }
                    currentContext.setFillColor(cgColor)
                }
                
                CTFontDrawGlyphs(runFont, runGlyphs, &positions, positions.count, currentContext)
                
                // Draw other attributes
                drawRunAttributes(runAttributes, glyphPositions: positions, in: currentContext)
                
                col += runGlyphsCount
            }
            
            // set caret position
            if terminal.buffer.y == row - terminal.buffer.yDisp {
                updateCursorPosition()
            }
        }
    }
    
    func updateCursorPosition()
    {
        //let lineOrigin = CGPoint(x: 0, y: frame.height - (cellDimension.height * (CGFloat(terminal.buffer.y - terminal.buffer.yDisp + 1))))
        //caretView.frame.origin = CGPoint(x: lineOrigin.x + (cellDimension.width * CGFloat(terminal.buffer.x)), y: lineOrigin.y)
        let buffer = terminal.buffer
        let vy = buffer.yBase + buffer.y
        
        if vy >= buffer.yDisp + buffer.rows {
            caretView.removeFromSuperview()
            return
        } else {
            addSubview(caretView)
        }
        let lineOrigin = CGPoint(x: 0, y: frame.height - (cellDimension.height * (CGFloat(buffer.y-(buffer.yDisp-buffer.yBase)+1))))
        caretView.frame.origin = CGPoint(x: lineOrigin.x + (cellDimension.width * CGFloat(buffer.x)), y: lineOrigin.y)
    }
    
    private func drawRunAttributes(_ attributes: [NSAttributedString.Key : Any], glyphPositions positions: [CGPoint], in currentContext: CGContext) {
        currentContext.saveGState()
        
        let scale = window?.backingScaleFactor ?? NSScreen.main?.backingScaleFactor ?? 1
        
        if attributes.keys.contains(.underlineStyle) {
            // draw underline at font.normal.underlinePosition baseline
            let underlineStyle = NSUnderlineStyle(rawValue: attributes[.underlineStyle] as? NSUnderlineStyle.RawValue ?? 0)
            let underlineColor = attributes[.underlineColor] as? NSColor ?? options.colors.foregroundColor
            let underlinePosition = options.font.normal.underlinePosition
            
            // draw line at the baseline
            currentContext.setShouldAntialias(false)
            currentContext.setStrokeColor(underlineColor.cgColor)
            
            let underlineThickness = max(round(scale * options.font.normal.underlineThickness) / scale, 0.5)
            for p in positions {
                switch underlineStyle {
                case let style where style.contains(.single):
                    let path = NSBezierPath()
                    path.move(to: p.applying(.init(translationX: 0, y: underlinePosition)))
                    path.line(to: p.applying(.init(translationX: ceil(cellDimension.width), y: underlinePosition)))
                    path.lineWidth = underlineThickness
                    switch underlineStyle {
                    case let pattern where pattern.contains(.patternDash):
                        let pattern: [CGFloat] = [2.0]
                        path.setLineDash(pattern, count: pattern.count, phase: 0)
                    default:
                        break
                    }
                    path.stroke()
                case let style where style.contains(.double):
                    let path1 = NSBezierPath()
                    path1.move(to: p.applying(.init(translationX: 0, y: underlinePosition)))
                    path1.line(to: p.applying(.init(translationX: ceil(cellDimension.width), y: underlinePosition)))
                    path1.lineWidth = underlineThickness
                    
                    let path2 = NSBezierPath()
                    path2.move(to: p.applying(.init(translationX: 0, y: underlinePosition - underlineThickness - 1)))
                    path2.line(to: p.applying(.init(translationX: ceil(cellDimension.width), y: underlinePosition - underlineThickness - 1)))
                    path2.lineWidth = underlineThickness
                    
                    switch underlineStyle {
                    case let pattern where pattern.contains(.patternDash):
                        let pattern: [CGFloat] = [2.0]
                        path1.setLineDash(pattern, count: pattern.count, phase: 0)
                        path2.setLineDash(pattern, count: pattern.count, phase: 0)
                    default:
                        break
                    }
                    path1.stroke()
                    path2.stroke()
                default:
                    preconditionFailure("Unsupported underline style.")
                    break
                }
            }
        }
        
        currentContext.restoreGState()
    }
    
    // Does not use a default argument and merge, because it is called back
    func updateDisplay ()
    {
        updateDisplay (notifyAccessibility: true)
        debug?.update()
        pendingDisplay = false
    }
    
    var pendingDisplay: Bool = false
    
    //
    // The code below is intended to not repaint too often, which can produce flicker, for example
    // when the user refreshes the display, and this repains the screen, as dispatch delivers data
    // in blocks of 1024 bytes, which is not enough to cover the whole screen, so this delays
    // the update for a 1/600th of a second.
    //
    // It is also cheap, so should be called when new data has been posted or received.
    func queuePendingDisplay ()
    {
        // throttle
        if !pendingDisplay {
            let fps60 = 16670000
            // let fps30 = 16670000*2
            let fpsDelay = fps60
            pendingDisplay = true
            DispatchQueue.main.asyncAfter(
                deadline: DispatchTime (uptimeNanoseconds: DispatchTime.now().uptimeNanoseconds + UInt64 (fpsDelay)),
                execute: updateDisplay)
        }
    }
    
    // Sends data to the terminal emulator for interpretation
    func feed (byteArray: ArraySlice<UInt8>)
    {
        search.invalidate ()
        terminal.feed (buffer: byteArray)
        queuePendingDisplay ()
    }
    
    // Sends data to the terminal emulator for interpretation
    public func feed (text: String)
    {
        search.invalidate ()
        terminal.feed (text: text)
        queuePendingDisplay ()
    }
    
    public override func cursorUpdate(with event: NSEvent)
    {
        NSCursor.iBeam.set ()
    }
    
    func makeFirstResponder ()
    {
        window?.makeFirstResponder (self)
    }
    
    public override var frame: NSRect {
        get {
            return super.frame
        }
        set(newValue) {
            super.frame = newValue
            
            let newRows = Int (newValue.height / cellDimension.height)
            let newCols = Int ((newValue.width-scroller.frame.width) / options.font.normal.maximumAdvancement.width)
            
            if newCols != terminal.cols || newRows != terminal.rows {
                terminal.resize (cols: newCols, rows: newRows)
                fullBufferUpdate (terminal: terminal)
            }
            
            accessibility.invalidate ()
            search.invalidate ()
            
            delegate?.sizeChanged (source: self, newCols: newCols, newRows: newRows)
        }
    }
    
    /**
     * Triggers a resize of the underlying terminal to the desired columsn and rows
     */
    public func resize (cols: Int, rows: Int)
    {
        terminal.resize (cols: cols, rows: rows)
        sizeChanged (source: terminal)
        terminal.reset()
    }
    
    public override func resizeSubviews(withOldSize oldSize: NSSize) {
        super.resizeSubviews(withOldSize: oldSize)
        updateScroller()
        selection.active = false
    }
    
    /**
     * Sends the specified slice of byte arrays to the program running under the terminal emulator
     * - Parameter data: the slice of an array to send to the client
     */
    public func send(data: ArraySlice<UInt8>) 
    {
        ensureCaretIsVisible ()
        delegate?.send (source: self, data: data)
    }
    
    /**
     * Sends the specified string encoded at utf8 to the program running under the terminal emulator
     * - Parameter txt: the string to send to the client
     */
    public func send (txt: String) {
        let array = [UInt8] (txt.utf8)
        send (data: array[...])
    }
    
    /**
     * Sends the specified array of bytes to the program running under the terminal emulator
     * - Parameter bytes: the bytes to send to the client
     */
    public func send (_ bytes: [UInt8]) {
        send (data: (bytes)[...])
    }
    
    private var _hasFocus = false
    public var hasFocus : Bool {
        get { _hasFocus }
        set {
            _hasFocus = newValue
            caretView.focused = newValue
        }
    }
    
    func scrollTo (row: Int, notifyAccessibility: Bool = true)
    {
        if row != terminal.buffer.yDisp {
            
            terminal.buffer.yDisp = row
            
            // tell the terminal we want to refresh all the rows
            terminal.refresh (startRow: 0, endRow: terminal.rows)
            
            // do the display update
            updateDisplay (notifyAccessibility: notifyAccessibility)
            //selectionView.notifyScrolled(source: terminal)
            delegate?.scrolled (source: self, position: scrollPosition)
            updateScroller()
            needsDisplay = true
        }
    }
    
    private func ensureCaretIsVisible ()
    {
        let realCaret = terminal.buffer.y + terminal.buffer.yBase
        let viewportEnd = terminal.buffer.yDisp + terminal.rows
        
        if realCaret >= viewportEnd || realCaret < terminal.buffer.yDisp {
            scrollTo (row: terminal.buffer.yBase)
        }
    }
    
    //
    // NSTextInputClient protocol implementation
    //
    public override func becomeFirstResponder() -> Bool {
        let response = super.becomeFirstResponder()
        if response {
            hasFocus = true
        }
        return response
    }
    
    public override func resignFirstResponder() -> Bool {
        let response = super.resignFirstResponder()
        if response {
            hasFocus = false
        }
        return response
    }
    
    public override var acceptsFirstResponder: Bool {
        get {
            return true
        }
    }
    
    // Tracking object, maintained by `startTracking` and `deregisterTrackingInterest`
    var tracking: NSTrackingArea? = nil
    
    // Turns on AppKit mouse event tracking - used both by the url highlighter and the mouse move,
    // when the client application has set MouseMove.anyEvent
    //
    // Can be invoked multiple times, use the "deregisterTrackingInterest" method to turn it off
    // which will take into account both the url highlighter state (which is bound to the command
    // key being pressed) and the client requirements
    func startTracking ()
    {
        if tracking == nil {
            tracking = NSTrackingArea (rect: frame, options: [.activeAlways, .mouseMoved, .mouseEnteredAndExited], owner: self, userInfo: [:])
            addTrackingArea(tracking!)
        }
    }
    
    // Can be invoked by both the keyboard handler monitoring the command key, and the
    // mouse tracking system, only when both are off, this is turned off.
    func deregisterTrackingInterest ()
    {
        if commandActive == false && terminal.mouseMode != .anyEvent {
            if tracking != nil {
                removeTrackingArea(tracking!)
                tracking = nil
            }
        }
    }
    
    func turnOffUrlPreview ()
    {
        if commandActive {
            deregisterTrackingInterest()
            removePreviewUrl()
            commandActive = false
        }
    }
    
    // If true, the Command key has been pressed
    var commandActive = false
    
    // We monitor the flags changed to enable URL previews on mouse-hover like iTerm
    // when the Command key is pressed.
    
    public override func flagsChanged(with event: NSEvent) {
        if event.modifierFlags.contains(.command){
            commandActive = true
            startTracking()
            
            if let payload = getPayload(for: event) {
                previewUrl (payload: payload)
            }
        } else {
            turnOffUrlPreview ()
        }
        super.flagsChanged(with: event)
    }
    
    public override func mouseExited(with event: NSEvent) {
        turnOffUrlPreview()
        super.mouseExited(with: event)
    }
    
    //
    // We capture a handful of keydown events and pre-process those, and then let
    // interpretKeyEvents do the rest of the work, that includes text-insertion, and
    // keybinding mapping.
    //
    // That is why we do not handle things like the return key here, instead those are
    // handled by doCommand below.
    //
    // This currently handles the function keys here, but probably should be done in
    // doCommand/noop: - but more research needs to take place to figure out the priority
    // of those keys.
    //
    public override func keyDown(with event: NSEvent) {
        selection.active = false
        let eventFlags = event.modifierFlags
        
        // Handle Option-letter to send the ESC sequence plus the letter as expected by terminals
        if eventFlags.contains (.option) {
            if let rawCharacter = event.charactersIgnoringModifiers {
                send (EscapeSequences.CmdEsc)
                send (txt: rawCharacter)
            }
            return
        } else if eventFlags.contains (.control) {
            // Sends the control sequence
            if let ch = event.charactersIgnoringModifiers {
                let arr = [UInt8](ch.utf8)
                if arr.count == 1 {
                    let ch = Character (UnicodeScalar (arr [0]))
                    var value: UInt8
                    switch ch {
                    case "A"..."Z":
                        value = (ch.asciiValue! - 0x40 /* - 'A' + 1 */)
                    case "a"..."z":
                        value = (ch.asciiValue! - 0x60 /* - 'a' + 1 */)
                    case "\\":
                        value = 0x1c
                    case "_":
                        value = 0x1f
                    case "]":
                        value = 0x1d
                    case "[":
                        value = 0x1b
                    case "^":
                        value = 0x1e
                    case " ":
                        value = 0
                    default:
                        return
                    }
                    send ([value])
                    return
                }
            }
        } else if eventFlags.contains (.function) {
            if let str = event.charactersIgnoringModifiers {
                if let fs = str.unicodeScalars.first {
                    let c = Int (fs.value)
                    switch c {
                    case NSF1FunctionKey:
                        send (EscapeSequences.CmdF [0])
                    case NSF2FunctionKey:
                        send (EscapeSequences.CmdF [1])
                    case NSF3FunctionKey:
                        send (EscapeSequences.CmdF [2])
                    case NSF4FunctionKey:
                        send (EscapeSequences.CmdF [3])
                    case NSF5FunctionKey:
                        send (EscapeSequences.CmdF [4])
                    case NSF6FunctionKey:
                        send (EscapeSequences.CmdF [5])
                    case NSF7FunctionKey:
                        send (EscapeSequences.CmdF [6])
                    case NSF8FunctionKey:
                        send (EscapeSequences.CmdF [7])
                    case NSF9FunctionKey:
                        send (EscapeSequences.CmdF [8])
                    case NSF10FunctionKey:
                        send (EscapeSequences.CmdF [9])
                    case NSF11FunctionKey:
                        send (EscapeSequences.CmdF [10])
                    case NSF12FunctionKey:
                        send (EscapeSequences.CmdF [11])
                    case NSDeleteFunctionKey:
                        send (EscapeSequences.CmdDelKey)
                        //                    case NSUpArrowFunctionKey:
                        //                        send (EscapeSequences.MoveUpNormal)
                        //                    case NSDownArrowFunctionKey:
                        //                        send (EscapeSequences.MoveDownNormal)
                        //                    case NSLeftArrowFunctionKey:
                        //                        send (EscapeSequences.MoveLeftNormal)
                        //                    case NSRightArrowFunctionKey:
                    //                        send (EscapeSequences.MoveRightNormal)
                    case NSPageUpFunctionKey:
                        pageUp ()
                    case NSPageDownFunctionKey:
                        pageDown()
                    default:
                        interpretKeyEvents([event])
                    }
                }
            }
            return
        }
        
        interpretKeyEvents([event])
    }
    
    public override func doCommand(by selector: Selector) {
        switch selector {
        case #selector(insertNewline(_:)):
            send (EscapeSequences.CmdRet)
        case #selector(cancelOperation(_:)):
            send (EscapeSequences.CmdEsc)
        case #selector(deleteBackward(_:)):
            send ([0x7f])
        case #selector(moveUp(_:)):
            send (terminal.applicationCursor ? EscapeSequences.MoveUpApp : EscapeSequences.MoveUpNormal)
        case #selector(moveDown(_:)):
            send (terminal.applicationCursor ? EscapeSequences.MoveDownApp : EscapeSequences.MoveDownNormal)
        case #selector(moveLeft(_:)):
            send (terminal.applicationCursor ? EscapeSequences.MoveLeftApp : EscapeSequences.MoveLeftNormal)
        case #selector(moveRight(_:)):
            send (terminal.applicationCursor ? EscapeSequences.MoveRightApp : EscapeSequences.MoveRightNormal)
        case #selector(insertTab(_:)):
            send (EscapeSequences.CmdTab)
        case #selector(insertBacktab(_:)):
            send (EscapeSequences.CmdBackTab)
        case #selector(moveToBeginningOfLine(_:)):
            send (terminal.applicationCursor ? EscapeSequences.MoveHomeApp : EscapeSequences.MoveHomeNormal)
        case #selector(moveToEndOfLine(_:)):
            send (terminal.applicationCursor ? EscapeSequences.MoveEndApp : EscapeSequences.MoveEndNormal)
        case #selector(scrollPageUp(_:)):
            fallthrough
        case #selector(pageUp(_:)):
            if terminal.applicationCursor {
                send (EscapeSequences.CmdPageUp)
            } else {
                pageUp()
            }
        case #selector(scrollPageDown(_:)):
            fallthrough
        case #selector(pageDown(_:)):
            if terminal.applicationCursor {
                send (EscapeSequences.CmdPageDown)
            } else {
                pageDown()
            }
        case #selector(pageDownAndModifySelection(_:)):
            if terminal.applicationCursor {
                // TODO: view should scroll one page up.
            } else {
                send (EscapeSequences.CmdPageDown)
            }
            break;
        default:
            print ("Unhandle selector \(selector)")
        }
    }
    
    // NSTextInputClient protocol implementation
    public func insertText(_ string: Any, replacementRange: NSRange) {
        if let str = string as? NSString {
            send (txt: str as String)
        }
        // TODO: I do not think we actually need this needsDisplay, the data fed should bubble this up
        // needsDisplay = true
    }
    
    // NSTextInputClient protocol implementation
    public func setMarkedText(_ string: Any, selectedRange: NSRange, replacementRange: NSRange) {
        // nothing
    }
    
    // NSTextInputClient protocol implementation
    public func unmarkText() {
        // nothing
    }
    
    // NSTextInputClient protocol implementation
    public func selectedRange() -> NSRange {
        guard let selection = self.selection, selection.active else {
            // This means "no selection":
            return NSRange.empty
        }
        
        var startLocation = (selection.start.row * terminal.buffer.rows) + selection.start.col
        var endLocation = (selection.end.row * terminal.buffer.rows) + selection.end.col
        if startLocation > endLocation {
            swap(&startLocation, &endLocation)
        }
        let length = endLocation - startLocation
        if length == 0 {
            return NSRange.empty
        }
        return NSRange(location: startLocation, length: endLocation - startLocation)
    }
    
    // NSTextInputClient protocol implementation
    public func markedRange() -> NSRange {
        print ("markedRange: This should return the actual range from the selection")
        
        // This means "no marked" - when we fix, we should address
        return NSRange.empty
    }
    
    // NSTextInputClient protocol implementation
    public func hasMarkedText() -> Bool {
        // print ("hasMarkedText: This should return the actual range from the selection")
        // TODO
        return false
    }
    
    // NSTextInputClient protocol implementation
    public func attributedSubstring(forProposedRange range: NSRange, actualRange: NSRangePointer?) -> NSAttributedString? {
        print ("Attribuetd string")
        return nil
    }
    
    // NSTextInputClient Protocol implementation
    public func validAttributesForMarkedText() -> [NSAttributedString.Key] {
        // TODO print ("validAttributesForMarkedText: This should return the actual range from the selection")
        return []
    }
    
    // NSTextInputClient protocol implementation
    public func firstRect(forCharacterRange range: NSRange, actualRange: NSRangePointer?) -> NSRect {
        actualRange?.pointee = range
        
        if let r = window?.convertToScreen(convert(caretView!.frame, to: nil)) {
            return r
        }
        
        return .zero
    }
    
    // NSTextInputClient protocol implementation
    public func characterIndex(for point: NSPoint) -> Int {
        print ("characterIndex:for point: This should return the actual range from the selection")
        return NSNotFound
    }
    
    public func validateUserInterfaceItem(_ item: NSValidatedUserInterfaceItem) -> Bool {
        //print ("Validating selector: \(item.action)")
        switch item.action {
        case #selector(performTextFinderAction(_:)):
            if let fa = NSTextFinder.Action (rawValue: item.tag) {
                switch fa {
                case .showFindInterface:
                    return true
                case .showReplaceInterface:
                    return true
                case .hideReplaceInterface:
                    return true
                default:
                    return false
                }
            }
            return false
        case #selector(paste(_:)):
            return true
        case #selector(selectAll(_:)):
            return true
        case #selector(copy(_:)):
            return selection.active
        default:
            print ("Validating User Interface Item: \(item)")
            return false
        }
    }
    
    public func selectionChanged(source: Terminal) {
        updateSelectionInBuffer(terminal: source)
        needsDisplay = true
    }
    
    func cut (sender: Any?) {}
    
    @objc
    public func paste(_ sender: Any)
    {
        let clipboard = NSPasteboard.general
        let text = clipboard.string(forType: .string)
        insertText(text ?? "", replacementRange: NSRange(location: 0, length: 0))
    }
    
    @objc
    public func copy(_ sender: Any)
    {
        // find the selected range of text in the buffer and put in the clipboard
        let str = selection.getSelectedText()
        
        let clipboard = NSPasteboard.general
        clipboard.clearContents()
        clipboard.setString(str, forType: .string)
    }
    
    public override func selectAll(_ sender: Any?)
    {
        selection.selectAll()
    }
    
    //func undo (sender: Any) {}
    //func redo (sender: Any) {}
    func zoomIn (sender: Any) {}
    func zoomOut (sender: Any) {}
    func zoomReset (sender: Any) {}
    
    // Returns the vt100 mouseflags
    func encodeMouseEvent (with event: NSEvent) -> Int
    {
        let flags = event.modifierFlags
        let isReleaseEvent = [NSEvent.EventType.leftMouseUp, .otherMouseUp, .rightMouseUp].contains(event.type)
        
        return terminal.encodeButton(button: event.buttonNumber, release: isReleaseEvent, shift: flags.contains(.shift), meta: flags.contains(.option), control: flags.contains(.control))
    }
    
    func calculateMouseHit (with event: NSEvent) -> Position
    {
        let point = convert(event.locationInWindow, from: nil)
        let col = Int (point.x / cellDimension.width)
        let row = Int ((frame.height-point.y) / cellDimension.height)
        if row < 0 {
            return Position(col: 0, row: 0)
        }
        return Position(col: min (max (0, col), terminal.cols-1), row: min (row, terminal.rows-1))
    }
    
    private func sharedMouseEvent (with event: NSEvent)
    {
        let hit = calculateMouseHit(with: event)
        let buttonFlags = encodeMouseEvent(with: event)
        terminal.sendEvent(buttonFlags: buttonFlags, x: hit.col, y: hit.row)
    }
    
    private var autoScrollDelta = 0
    // Callback from when the mouseDown autoscrolling timer goes off
    private func scrollingTimerElapsed (source: Timer)
    {
        if autoScrollDelta == 0 {
            return
        }
        if autoScrollDelta < 0 {
            scrollUp(lines: autoScrollDelta * -1)
        } else {
            scrollUp(lines: autoScrollDelta)
        }
    }
    
    public override func mouseDown(with event: NSEvent) {
        if terminal.mouseMode.sendButtonPress() {
            sharedMouseEvent(with: event)
            return
        }
        
        let hit = calculateMouseHit(with: event)
        
        switch event.clickCount {
        case 1:
            if selection.active == true {
                if event.modifierFlags.contains(.shift) {
                    selection.shiftExtend(row: hit.row, col: hit.col)
                } else {
                    selection.active = false
                }
            }
        case 2:
            selection.selectWordOrExpression(at: Position(col: hit.col, row: hit.row + terminal.buffer.yDisp), in: terminal.buffer)
        default:
            // 3 and higher
            selection.select(row: hit.row + terminal.buffer.yDisp)
        }
    }
    
    func getPayload (for event: NSEvent) -> String?
    {
        let hit = calculateMouseHit(with: event)
        let cd = terminal.buffer.lines [terminal.buffer.yDisp+hit.row][hit.col]
        return cd.getPayload()
    }
    
    var didSelectionDrag: Bool = false
    
    public override func mouseUp(with event: NSEvent) {
        if event.modifierFlags.contains(.command){
            if let payload = getPayload(for: event) {
                if let (url, params) = urlAndParamsFrom(payload: payload) {
                    delegate?.requestOpenLink(source: self, link: url, params: params)
                }
            }
        }
        if terminal.mouseMode.sendButtonRelease() {
            sharedMouseEvent(with: event)
            return
        }
        
        #if DEBUG
        // let hit = calculateMouseHit(with: event)
        //print ("Up at col=\(hit.col) row=\(hit.row) count=\(event.clickCount) selection.active=\(selection.active) didSelectionDrag=\(didSelectionDrag) ")
        #endif
        
        didSelectionDrag = false
    }
    
    public override func mouseDragged(with event: NSEvent) {
        let hit = calculateMouseHit(with: event)
        if terminal.mouseMode.sendMotionEvent() {
            let flags = encodeMouseEvent(with: event)
            
            terminal.sendMotion(buttonFlags: flags, x: hit.col, y: hit.row)
            
            return
        }
        
        if terminal.mouseMode != .off {
            return
        }
        
        if selection.active {
            selection.dragExtend(row: hit.row, col: hit.col)
        } else {
            selection.startSelection(row: hit.row, col: hit.col)
        }
        didSelectionDrag = true
        autoScrollDelta = 0
        if selection.active {
            if hit.row <= 0 {
                autoScrollDelta = calcScrollingVelocity(delta: hit.row * -1) * -1
            } else if hit.row >= terminal.rows {
                autoScrollDelta = calcScrollingVelocity(delta: hit.row - terminal.rows)
            }
        }
    }
    
    func tryUrlFont () -> NSFont
    {
        for x in ["Optima", "Helvetica", "Helvetica Neue"] {
            if let font = NSFont (name: x, size: 12) {
                return font
            }
        }
        return NSFont.systemFont(ofSize: 12)
    }
    
    // The payload contains the terminal data which is expected to be of the form
    // params;URL, so we need to extract the second component, but we also assume that
    // the input might be ill-formed, so we might return nil in that case
    func urlAndParamsFrom (payload: String) -> (String, [String:String])?
    {
        let split = payload.split(separator: ";", maxSplits: Int.max, omittingEmptySubsequences: false)
        if split.count > 1 {
            let pairs = split [0].split (separator: ":")
            var params: [String:String] = [:]
            for p in pairs {
                let kv = p.split (separator: "=")
                if kv.count == 2 {
                    params [String (kv [0])] = String (kv[1])
                }
            }
            return (String (split [1]), params)
        }
        return nil
    }
    
    var urlPreview: NSTextField?
    func previewUrl (payload: String)
    {
        if let (url, _) = urlAndParamsFrom(payload: payload) {
            if let up = urlPreview {
                up.stringValue = url
                up.sizeToFit()
            } else {
                let nup = NSTextField (string: url)
                nup.isBezeled = false
                nup.font = tryUrlFont ()
                nup.backgroundColor = options.colors.foregroundColor
                nup.textColor = options.colors.backgroundColor
                nup.sizeToFit()
                nup.frame = CGRect (x: 0, y: 0, width: nup.frame.width, height: nup.frame.height)
                addSubview(nup)
                urlPreview = nup
            }
        }
    }
    
    func removePreviewUrl ()
    {
        if let urlPreview = self.urlPreview {
            urlPreview.removeFromSuperview()
            self.urlPreview = nil
        }
    }
    
    public override func mouseMoved(with event: NSEvent) {
        let hit = calculateMouseHit(with: event)
        if commandActive {
            if let payload = getPayload(for: event) {
                previewUrl (payload: payload)
            }
        }
        
        if terminal.mouseMode.sendMotionEvent() {
            let flags = encodeMouseEvent(with: event)
            terminal.sendMotion(buttonFlags: flags, x: hit.col, y: hit.row)
        }
    }
    
    public override func scrollWheel(with event: NSEvent) {
        if event.deltaY == 0 {
            return
        }
        let velocity = calcScrollingVelocity(delta: Int (abs (event.deltaY)))
        if event.deltaY > 0 {
            scrollUp (lines: velocity)
        } else {
            scrollDown(lines: velocity)
        }
    }
    
    private func calcScrollingVelocity (delta: Int) -> Int
    {
        if delta > 9 {
            return max (terminal.rows, 20)
        }
        if delta > 5 {
            return 10
        }
        if delta > 1 {
            return 3
        }
        return 1
    }
    
    public override func resetCursorRects() {
        addCursorRect(bounds, cursor: .iBeam)
    }
}

extension TerminalView: TerminalDelegate {
    public func isProcessTrusted(source: Terminal) -> Bool {
        true
    }
    
    public func mouseModeChanged(source: Terminal) {
        if source.mouseMode == .anyEvent {
            startTracking()
        } else {
            if terminal != nil {
                deregisterTrackingInterest()
            }
        }
    }
    
    public func showCursor(source: Terminal) {
        //
    }
    
    public func setTerminalTitle(source: Terminal, title: String) {
        delegate?.setTerminalTitle(source: self, title: title)
    }
    
    public func sizeChanged(source: Terminal) {
        delegate?.sizeChanged(source: self, newCols: source.cols, newRows: source.rows)
        updateScroller ()
    }
    
    public func setTerminalIconTitle(source: Terminal, title: String) {
        //
    }
    
    // Terminal.Delegate method implementation
    public func windowCommand(source: Terminal, command: Terminal.WindowManipulationCommand) -> [UInt8]? {
        return nil
    }
    
}

private extension NSColor {
    func inverseColor() -> NSColor {
        guard let color = self.usingColorSpace(.deviceRGB) else {
            return self
        }
        
        var red: CGFloat = 0.0, green: CGFloat = 0.0, blue: CGFloat = 0.0, alpha: CGFloat = 1.0
        color.getRed(&red, green: &green, blue: &blue, alpha: &alpha)
        return NSColor(calibratedRed: 1.0 - red, green: 1.0 - green, blue: 1.0 - blue, alpha: alpha)
    }
}

private extension NSAttributedString.Key {
    static let selectionBackgroundColor: NSAttributedString.Key = .init("SwiftTerm_selectionBackgroundColor") // NSColor, default nil: no background
}

private extension NSMutableAttributedString {
    func removeAttribute(_ attributeKey: NSAttributedString.Key) {
        self.removeAttribute(attributeKey, range: NSRange(location: 0, length: length))
    }
}

private extension NSRange {
    var isEmpty: Bool {
        location == NSNotFound && length == 0
    }
    
    static var empty: NSRange {
        NSRange(location: NSNotFound, length: 0)
    }
}

// Default implementations for TerminalViewDelegate

extension TerminalViewDelegate {
    public func requestOpenLink (source: TerminalView, link: String, params: [String:String])
    {
        if let fixedup = link.addingPercentEncoding(withAllowedCharacters: .urlQueryAllowed) {
            if let url = NSURLComponents(string: fixedup) {
                if let nested = url.url {
                    NSWorkspace.shared.open(nested)
                }
            }
        }
    }
}

#endif<|MERGE_RESOLUTION|>--- conflicted
+++ resolved
@@ -10,9 +10,6 @@
 import AppKit
 import CoreText
 import CoreGraphics
-
-<<<<<<< HEAD
-=======
 
 public protocol TerminalViewDelegate: class {
     /**
@@ -56,7 +53,6 @@
     func requestOpenLink (source: TerminalView, link: String, params: [String:String])
 }
 
->>>>>>> f561d33e
 /**
  * TerminalView provides an AppKit front-end to the `Terminal` termininal emulator.
  * It is up to a subclass to either wire the terminal emulator to a remote terminal
